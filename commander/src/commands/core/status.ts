--- conflicted
+++ resolved
@@ -51,17 +51,9 @@
 			const instance = await describeApplication(name);
 
 			if (!instance) {
-<<<<<<< HEAD
 				throw new Error(
-					`Lisk Core instance: ${name} doesn't exists, Please install using lisk core:install`,
+					`Lisk Core instance: ${name} doesn't exists, Please install using lisk core:install --help`,
 				);
-=======
-				this.print({
-					message: `Lisk Core instance: ${name} doesn't exists, Please install using lisk core:install --help`,
-				});
-
-				return;
->>>>>>> fb8f5fe4
 			}
 			this.print(instance);
 		} else {
