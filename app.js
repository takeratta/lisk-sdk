/*
 * Copyright © 2018 Lisk Foundation
 *
 * See the LICENSE file at the top-level directory of this distribution
 * for licensing information.
 *
 * Unless otherwise agreed in a custom licensing agreement with the Lisk Foundation,
 * no part of this software, including this file, may be copied, modified,
 * propagated, or distributed except according to the terms contained in the
 * LICENSE file.
 *
 * Removal or modification of this copyright notice is prohibited.
 */

'use strict';

// eslint-disable-next-line import/order
const AppConfig = require('./helpers/config.js');

/**
 * Default list of configuration options. Can be overridden by CLI.
 *
 * @memberof! app
 * @default 'config.json'
 */
// As newrelic is using `LISK_NETWORK` to initialize app name
// so we have to initialize configuration before requiring the newrelic
// eslint-disable-next-line import/order
const appConfig = new AppConfig(require('./package.json'));

// eslint-disable-next-line import/order
const NewRelicConfig = require('./newrelic.js').config;

if (NewRelicConfig.license_key || process.env.NEW_RELIC_LICENSE_KEY) {
	require('./helpers/newrelic_lisk');
}

var path = require('path');
var fs = require('fs');
var d = require('domain').create();
var dns = require('dns');
var net = require('net');
var SocketCluster = require('socketcluster');
var async = require('async');
var Logger = require('./logger.js');
var wsRPC = require('./api/ws/rpc/ws_rpc').wsRPC;
var WsTransport = require('./api/ws/transport');
var git = require('./helpers/git.js');
var Sequence = require('./helpers/sequence.js');
var httpApi = require('./helpers/http_api.js');
// eslint-disable-next-line import/order
var swaggerHelper = require('./helpers/swagger');

/**
 * Main application entry point.
 *
 * @namespace app
 * @requires async
 * @requires domain.create
 * @requires fs
 * @requires socketcluster
 * @requires logger.js
 * @requires api/ws/rpc/ws_rpc.wsRPC
 * @requires helpers/config
 * @requires helpers/git
 * @requires helpers/http_api
 * @requires {@link helpers.Sequence}
 * @requires helpers/swagger
 * @requires config/swagger
 */

/**
 * Handles app instance (acts as global variable, passed as parameter).
 *
 * @global
 * @typedef {Object} scope
 * @property {Object} api
 * @property {undefined} balancesSequence
 * @property {string} build
 * @property {Object} bus
 * @property {Object} config
 * @property {undefined} connect
 * @property {Object} db
 * @property {Object} ed
 * @property {Object} genesisBlock
 * @property {string} lastCommit
 * @property {Object} listen
 * @property {Object} logger
 * @property {Object} logic
 * @property {Object} modules
 * @property {Object} network
 * @property {string} nonce
 * @property {undefined} ready
 * @property {Object} schema
 * @property {Object} sequence
 * @todo Add description for nonce and ready
 */

// Define workers_controller path
var workersControllerPath = path.join(__dirname, 'workers_controller');

// Begin reading from stdin
process.stdin.resume();

// Read build version from file
var versionBuild = fs.readFileSync(path.join(__dirname, '.build'), 'utf8');

/**
 * Hash of the last git commit.
 *
 * @memberof! app
 */
var lastCommit = '';

if (typeof gc !== 'undefined') {
	setInterval(() => {
		gc(); // eslint-disable-line no-undef
	}, 60000);
}

// Global objects to be utilized under modules/helpers where scope is not accessible
global.constants = appConfig.constants;
global.exceptions = appConfig.exceptions;

/**
 * Application config object.
 *
 * @memberof! app
 */
var config = {
	db: appConfig.db,
	cache: appConfig.redis,
	cacheEnabled: appConfig.cacheEnabled,
	modules: {
		accounts: './modules/accounts.js',
		blocks: './modules/blocks.js',
		cache: './modules/cache.js',
		dapps: './modules/dapps.js',
		delegates: './modules/delegates.js',
		rounds: './modules/rounds.js',
		loader: './modules/loader.js',
		multisignatures: './modules/multisignatures.js',
		node: './modules/node.js',
		peers: './modules/peers.js',
		system: './modules/system.js',
		signatures: './modules/signatures.js',
		transactions: './modules/transactions.js',
		transport: './modules/transport.js',
		voters: './modules/voters',
	},
};

/**
 * Application logger instance.
 *
 * @memberof! app
 */
var logger = new Logger({
	echo: process.env.LOG_LEVEL || appConfig.consoleLogLevel,
	errorLevel: process.env.FILE_LOG_LEVEL || appConfig.fileLogLevel,
	filename: appConfig.logFileName,
});

/**
 * Db logger instance.
 *
 * @memberof! app
 */
var dbLogger = null;

if (
	appConfig.db.logFileName &&
	appConfig.db.logFileName === appConfig.logFileName
) {
	dbLogger = logger;
} else {
	// since log levels for database monitor are different than node app, i.e. "query", "info", "error" etc, which is decided using "logEvents" property
	dbLogger = new Logger({
		echo: process.env.DB_LOG_LEVEL || 'log',
		errorLevel: process.env.FILE_LOG_LEVEL || 'log',
		filename: appConfig.db.logFileName,
	});
}

// Try to get the last git commit
try {
	lastCommit = git.getLastCommit();
} catch (err) {
	logger.debug('Cannot get last git commit', err.message);
}

// Domain error handler
d.on('error', err => {
	logger.fatal('Domain master', { message: err.message, stack: err.stack });
	process.emit('cleanup', err);
});

logger.info(`Starting lisk with "${appConfig.network}" genesis block.`);
// Run domain
d.run(() => {
	var modules = [];
	async.auto(
		{
			/**
			 * Prepare the config object.
			 *
			 * @func config
			 * @memberof! app
			 * @param {function} cb - Callback function
			 * @throws {Error} If unable to assign nethash from genesis block
			 */
			config(cb) {
				if (!appConfig.nethash) {
					throw Error('Failed to assign nethash from genesis block');
				}

				// If peers layer is not enabled there is no need to create the peer's list
				if (!appConfig.peers.enabled) {
					appConfig.peers.list = [];
					return cb(null, appConfig);
				}

				// In case domain names are used, resolve those to IP addresses.
				var peerDomainLookupTasks = appConfig.peers.list.map(
					peer => callback => {
						if (net.isIPv4(peer.ip)) {
							return setImmediate(() => callback(null, peer));
						}
						return dns.lookup(peer.ip, { family: 4 }, (err, address) => {
							if (err) {
								console.error(
									`Failed to resolve peer domain name ${
										peer.ip
									} to an IP address`
								);
								return callback(err, peer);
							}
							return callback(null, Object.assign({}, peer, { ip: address }));
						});
					}
				);

				return async.parallel(peerDomainLookupTasks, (err, results) => {
					if (err) {
						return cb(err, appConfig);
					}
					appConfig.peers.list = results;
					return cb(null, appConfig);
				});
			},

			logger(cb) {
				cb(null, logger);
			},

			build(cb) {
				cb(null, versionBuild);
			},

			/**
			 * Returns hash of the last git commit.
			 *
			 * @func lastCommit
			 * @memberof! app
			 * @param {function} cb - Callback function
			 */
			lastCommit(cb) {
				cb(null, lastCommit);
			},

			genesisBlock(cb) {
				cb(null, {
					block: appConfig.genesisBlock,
				});
			},

			schema(cb) {
				cb(null, swaggerHelper.getValidator());
			},

			network: [
				'config',
				/**
				 * Initalizes express, middleware, socket.io.
				 *
				 * @func network[1]
				 * @memberof! app
				 * @param {Object} scope
				 * @param {function} cb - Callback function
				 */
				function(scope, cb) {
					var express = require('express');
					var app = express();

					if (appConfig.coverage) {
						// eslint-disable-next-line import/no-extraneous-dependencies
						var im = require('istanbul-middleware');
						logger.debug(
							'Hook loader for coverage - Do not use in production environment!'
						);
						im.hookLoader(__dirname);
						app.use('/coverage', im.createHandler());
					}

					if (appConfig.trustProxy) {
						app.enable('trust proxy');
					}

					var server = require('http').createServer(app);
					var io = require('socket.io')(server);

					var privateKey;
					var certificate;
					var https;
					var https_io;

					if (scope.config.api.ssl.enabled) {
						privateKey = fs.readFileSync(scope.config.api.ssl.options.key);
						certificate = fs.readFileSync(scope.config.api.ssl.options.cert);

						https = require('https').createServer(
							{
								key: privateKey,
								cert: certificate,
								ciphers:
									'ECDHE-RSA-AES128-GCM-SHA256:ECDHE-ECDSA-AES128-GCM-SHA256:ECDHE-RSA-AES256-GCM-SHA384:ECDHE-ECDSA-AES256-GCM-SHA384:DHE-RSA-AES128-GCM-SHA256:ECDHE-RSA-AES128-SHA256:DHE-RSA-AES128-SHA256:ECDHE-RSA-AES256-SHA384:DHE-RSA-AES256-SHA384:ECDHE-RSA-AES256-SHA256:DHE-RSA-AES256-SHA256:HIGH:!aNULL:!eNULL:!EXPORT:!DES:!RC4:!MD5:!PSK:!SRP:!CAMELLIA',
							},
							app
						);

						https_io = require('socket.io')(https);
					}

					cb(null, {
						express,
						app,
						server,
						io,
						https,
						https_io,
					});
				},
			],

			sequence: [
				'logger',
				/**
				 * Description of the function.
				 *
				 * @func sequence[1]
				 * @memberof! app
				 * @param {Object} scope
				 * @param {function} cb - Callback function
				 * @todo Add description for the function and its params
				 */
				function(scope, cb) {
					var sequence = new Sequence({
						onWarning(current) {
							scope.logger.warn('Main queue', current);
						},
					});
					cb(null, sequence);
				},
			],

			balancesSequence: [
				'logger',
				/**
				 * Description of the function.
				 *
				 * @func balancesSequence[1]
				 * @memberof! app
				 * @param {Object} scope
				 * @param {function} cb - Callback function
				 * @todo Add description for the function and its params
				 */
				function(scope, cb) {
					var sequence = new Sequence({
						onWarning(current) {
							scope.logger.warn('Balance queue', current);
						},
					});
					cb(null, sequence);
				},
			],

			swagger: [
				'modules',
				'logger',
				'cache',
				/**
				 * Description of the function.
				 *
				 * @func swagger[4]
				 * @memberof! app
				 * @param {Object} scope
				 * @param {function} cb - Callback function
				 * @todo Add description for the function and its params
				 */
				function(scope, cb) {
					httpApi.bootstrapSwagger(
						scope.network.app,
						scope.config,
						scope.logger,
						scope,
						cb
					);
				},
			],

			/**
			 * Description of the function.
			 *
			 * @func ed
			 * @memberof! app
			 * @param {function} cb - Callback function
			 * @todo Add description for the function and its params
			 */
			ed(cb) {
				cb(null, require('./helpers/ed.js'));
			},

			bus: [
				'ed',
				/**
				 * Description of the function.
				 *
				 * @func bus[1]
				 * @memberof! app
				 * @param {Object} scope
				 * @param {function} cb - Callback function
				 * @todo Add description for the function and its params
				 */
				function(scope, cb) {
					var changeCase = require('change-case');
					var Bus = function() {
						this.message = function() {
							var args = [];
							Array.prototype.push.apply(args, arguments);
							var topic = args.shift();
							var eventName = `on${changeCase.pascalCase(topic)}`;

							// Iterate over modules and execute event functions (on*)
							modules.forEach(module => {
								if (typeof module[eventName] === 'function') {
									module[eventName].apply(module[eventName], args);
								}
								if (module.submodules) {
									async.each(module.submodules, submodule => {
										if (
											submodule &&
											typeof submodule[eventName] === 'function'
										) {
											submodule[eventName].apply(submodule[eventName], args);
										}
									});
								}
							});
						};
					};
					cb(null, new Bus());
				},
			],

			/**
			 * Description of the function.
			 *
			 * @memberof! app
			 * @param {function} cb - Callback function
			 * @todo Add description for the function and its params
			 */
			db(cb) {
				var db = require('./db');
				db
					.connect(config.db, dbLogger)
					.then(db => cb(null, db))
					.catch(err => {
						console.error(err);
					});
			},

			/**
			 * Description of the function.
			 *
			 * @memberof! app
			 * @param {function} cb
			 * @todo Add description for the params
			 */
			cache(cb) {
				var cache = require('./helpers/cache.js');
				logger.debug(
					`Cache ${appConfig.cacheEnabled ? 'Enabled' : 'Disabled'}`
				);
				cache.connect(config.cacheEnabled, config.cache, logger, cb);
			},

			webSocket: [
				'config',
				'logger',
				'network',
				'db',
				/**
				 * Description of the function.
				 *
				 * @func webSocket[5]
				 * @memberof! app
				 * @param {Object} scope
				 * @param {function} cb - Callback function
				 * @todo Add description for the function and its params
				 */
				function(scope, cb) {
					if (!appConfig.peers.enabled) {
						scope.logger.info(
							'Skipping P2P server initialization due to the config settings - "peers.enabled" is set to false.'
						);
						return cb();
					}
					var webSocketConfig = {
						workers: scope.config.wsWorkers,
						port: scope.config.wsPort,
						host: '0.0.0.0',
						wsEngine: scope.config.peers.options.wsEngine,
						appName: 'lisk',
						workerController: workersControllerPath,
						perMessageDeflate: false,
						secretKey: 'liskSecretKey',
						// Because our node is constantly sending messages, we don't
						// need to use the ping feature to detect bad connections.
						pingTimeoutDisabled: true,
						// Maximum amount of milliseconds to wait before force-killing
						// a process after it was passed a 'SIGTERM' or 'SIGUSR2' signal
						processTermTimeout: 10000,
						logLevel: 0,
					};

					var childProcessOptions = {
						version: scope.config.version,
						minVersion: scope.config.minVersion,
						nethash: scope.config.nethash,
						port: scope.config.wsPort,
						nonce: scope.config.nonce,
						blackListedPeers: scope.config.peers.access.blackList,
					};

					scope.socketCluster = new SocketCluster(webSocketConfig);
					var MasterWAMPServer = require('wamp-socket-cluster/MasterWAMPServer');
					scope.network.app.rpc = wsRPC.setServer(
						new MasterWAMPServer(scope.socketCluster, childProcessOptions)
					);

					scope.socketCluster.on('ready', () => {
						scope.logger.info('Socket Cluster ready for incoming connections');
						return cb();
					});

					// The 'fail' event aggregates errors from all SocketCluster processes.
					scope.socketCluster.on('fail', err => {
						scope.logger.error(err);
						if (err.name === 'WSEngineInitError') {
							var extendedError =
								'If you are not able to install sc-uws, you can try setting the wsEngine property in config.json to "ws" before starting the node';
							scope.logger.error(extendedError);
						}
					});

					return scope.socketCluster.on('workerExit', workerInfo => {
						var exitMessage = `Worker with pid ${workerInfo.pid} exited`;
						if (workerInfo.signal) {
							exitMessage += ` due to signal: '${workerInfo.signal}'`;
						}
						scope.logger.error(exitMessage);
					});
				},
			],

			logic: [
				'db',
				'bus',
				'schema',
				'genesisBlock',
				/**
				 * Description of the function.
				 *
				 * @func logic[4]
				 * @memberof! app
				 * @param {Object} scope
				 * @param {function} cb - Callback function
				 */
				function(scope, cb) {
					var Transaction = require('./logic/transaction.js');
					var Block = require('./logic/block.js');
					var Account = require('./logic/account.js');
					var Peers = require('./logic/peers.js');

					async.auto(
						{
							bus(cb) {
								cb(null, scope.bus);
							},
							config(cb) {
								cb(null, scope.config);
							},
							db(cb) {
								cb(null, scope.db);
							},
							ed(cb) {
								cb(null, scope.ed);
							},
							logger(cb) {
								cb(null, logger);
							},
							schema(cb) {
								cb(null, scope.schema);
							},
							genesisBlock(cb) {
								cb(null, scope.genesisBlock);
							},
							account: [
								'db',
								'bus',
								'ed',
								'schema',
								'genesisBlock',
								'logger',
								function(scope, cb) {
									new Account(scope.db, scope.schema, scope.logger, cb);
								},
							],
							transaction: [
								'db',
								'bus',
								'ed',
								'schema',
								'genesisBlock',
								'account',
								'logger',
								function(scope, cb) {
									new Transaction(
										scope.db,
										scope.ed,
										scope.schema,
										scope.genesisBlock,
										scope.account,
										scope.logger,
										cb
									);
								},
							],
							block: [
								'db',
								'bus',
								'ed',
								'schema',
								'genesisBlock',
								'account',
								'transaction',
								function(scope, cb) {
									new Block(scope.ed, scope.schema, scope.transaction, cb);
								},
							],
							peers: [
								'logger',
								'config',
								function(scope, cb) {
									new Peers(scope.logger, scope.config, cb);
								},
							],
						},
						cb
					);
				},
			],

			modules: [
				'network',
				'webSocket',
				'config',
				'logger',
				'bus',
				'sequence',
				'balancesSequence',
				'db',
				'logic',
				'cache',
				/**
				 * Description of the function.
				 *
				 * @func modules[12]
				 * @param {Object} scope
				 * @param {function} cb - Callback function
				 */
				function(scope, cb) {
					var tasks = {};

					Object.keys(config.modules).forEach(name => {
						tasks[name] = function(cb) {
							var d = require('domain').create();

							d.on('error', err => {
								scope.logger.fatal(`Domain ${name}`, {
									message: err.message,
									stack: err.stack,
								});
							});

							d.run(() => {
								logger.debug('Loading module', name);
								// eslint-disable-next-line import/no-dynamic-require
								var Klass = require(config.modules[name]);
								var obj = new Klass(cb, scope);
								modules.push(obj);
							});
						};
					});

					async.parallel(tasks, (err, results) => {
						cb(err, results);
					});
				},
			],

			ready: [
				'swagger',
				'modules',
				'bus',
				'logic',
				/**
				 * Description of the function.
				 *
				 * @func ready[4]
				 * @memberof! app
				 * @param {Object} scope
				 * @param {function} cb - Callback function
				 * @todo Add description for the function and its params
				 */
				function(scope, cb) {
					scope.modules.swagger = scope.swagger;

					// Fire onBind event in every module
					scope.bus.message('bind', scope.modules);

					scope.logic.peers.bindModules(scope.modules);
					cb();
				},
			],

			listenWebSocket: [
				'ready',
				/**
				 * Description of the function.
				 *
				 * @func api[1]
				 * @param {Object} scope
				 * @param {function} cb - Callback function
				 */
				function(scope, cb) {
					if (!appConfig.peers.enabled) {
						return cb();
					}
<<<<<<< HEAD
					new wsTransport(scope.modules.transport);
					return cb();
=======
					new WsTransport(scope.modules.transport);
					cb();
>>>>>>> 44ff01b6
				},
			],

			listenHttp: [
				'ready',
				/**
				 * Description of the function.
				 *
				 * @func listen[1]
				 * @memberof! app
				 * @param {Object} scope
				 * @param {function} cb - Callback function
				 */
				function(scope, cb) {
					if (!appConfig.api.enabled) {
						return cb();
					}

					return scope.network.server.listen(
						scope.config.httpPort,
						scope.config.address,
						err => {
							scope.logger.info(
								`Lisk started: ${scope.config.address}:${scope.config.httpPort}`
							);

							if (!err) {
								if (scope.config.api.ssl.enabled) {
									return scope.network.https.listen(
										scope.config.api.ssl.options.port,
										scope.config.api.ssl.options.address,
										err => {
											scope.logger.info(
												`Lisk https started: ${
													scope.config.api.ssl.options.address
												}:${scope.config.api.ssl.options.port}`
											);

											return cb(err, scope.network);
										}
									);
								}
								return cb(null, scope.network);
							}
							return cb(err, scope.network);
						}
					);
				},
			],
		},
		(err, scope) => {
			// Receives a 'cleanup' signal and cleans all modules
			process.once('cleanup', (error, code) => {
				if (error) {
					logger.fatal(error.toString());
					if (code === undefined) {
						code = 1;
					}
				} else if (code === undefined || code === null) {
					code = 0;
				}
				logger.info('Cleaning up...');
				if (scope.socketCluster) {
					scope.socketCluster.removeAllListeners('fail');
					scope.socketCluster.destroy();
				}
				// Run cleanup operation on each module before shutting down the node;
				// this includes operations like snapshotting database tables.
				async.eachSeries(
					modules,
					(module, cb) => {
						if (typeof module.cleanup === 'function') {
							module.cleanup(cb);
						} else {
							setImmediate(cb);
						}
					},
					err => {
						if (err) {
							logger.error(err);
						} else {
							logger.info('Cleaned up successfully');
						}
						process.exit(code);
					}
				);
			});

			process.once('SIGTERM', () => {
				process.emit('cleanup');
			});

			process.once('exit', code => {
				process.emit('cleanup', null, code);
			});

			process.once('SIGINT', () => {
				process.emit('cleanup');
			});

			if (err) {
				logger.fatal(err);
				process.emit('cleanup', err);
			} else {
				scope.logger.info('Modules ready and launched');
			}
		}
	);
});

// TODO: This should be the only place in the master process where
// 'uncaughtException' is handled. Right now, one of our dependencies (js-nacl;
// which is a dependency of lisk-elements) adds its own handler which interferes
// with our own process exit logic.
process.on('uncaughtException', err => {
	// Handle error safely
	logger.fatal('System error', { message: err.message, stack: err.stack });
	process.emit('cleanup', err);
});

process.on('unhandledRejection', err => {
	// Handle unhandledRejection safely
	logger.fatal('System promise rejection', {
		message: err.message,
		stack: err.stack,
	});
	process.emit('cleanup', err);
});

process.on('unhandledRejection', err => {
	// Handle error safely
	logger.fatal('System error', { message: err.message, stack: err.stack });
	process.emit('cleanup', err);
});<|MERGE_RESOLUTION|>--- conflicted
+++ resolved
@@ -757,13 +757,8 @@
 					if (!appConfig.peers.enabled) {
 						return cb();
 					}
-<<<<<<< HEAD
-					new wsTransport(scope.modules.transport);
+					new WsTransport(scope.modules.transport);
 					return cb();
-=======
-					new WsTransport(scope.modules.transport);
-					cb();
->>>>>>> 44ff01b6
 				},
 			],
 
