'use strict';/*eslint*/

var node = require('./../../node.js');
var ed = require('../../../helpers/ed');
var bignum = require('../../../helpers/bignum.js');
var crypto = require('crypto');
var async = require('async');

var chai = require('chai');
var expect = require('chai').expect;
var _  = require('lodash');
var transactionTypes = require('../../../helpers/transactionTypes');
var slots = require('../../../helpers/slots');

var modulesLoader = require('../../common/initModule').modulesLoader;
var Transaction = require('../../../logic/transaction.js');
var AccountLogic = require('../../../logic/account.js');
var AccountModule = require('../../../modules/accounts.js');

var Vote = require('../../../logic/vote.js');
var Transfer = require('../../../logic/transfer.js');
var Delegate = require('../../../logic/delegate.js');
var Signature = require('../../../logic/signature.js');
var Multisignature = require('../../../logic/multisignature.js');
var Dapp = require('../../../logic/dapp.js');
var InTransfer = require('../../../logic/inTransfer.js');
var OutTransfer = require('../../../logic/outTransfer.js');

var validPassword = 'robust weapon course unknown head trial pencil latin acid';
var validKeypair = ed.makeKeypair(crypto.createHash('sha256').update(validPassword, 'utf8').digest());

var senderPassword = node.gAccount.password;
var senderHash = crypto.createHash('sha256').update(senderPassword, 'utf8').digest();
var senderKeypair = ed.makeKeypair(senderHash);

var sender = {
	username: null,
	isDelegate: 0,
	secondSignature: 0,
	address: '16313739661670634666L',
	publicKey: 'c094ebee7ec0c50ebee32918655e089f6e1a604b83bcaa760293c61e0f18ab6f',
	secondPublicKey: null,
	balance: 9850458911801508,
	u_balance: 9850458911801508,
	vote: 0,
	multisignatures: null,
	multimin: 0,
	multilifetime: 0,
	blockId: '8505659485551877884',
	nameexist: 0,
	producedblocks: 0,
	missedblocks: 0,
	fees: 0,
	rewards: 0,
	virgin: 0
};

var transactionData = {
	type: 0,
	amount: 8067474861277,
	sender: sender,
	senderId: '16313739661670634666L',
	recipientId: '5649948960790668770L',
	fee: 10000000,
	publicKey: 'c094ebee7ec0c50ebee32918655e089f6e1a604b83bcaa760293c61e0f18ab6f',
	secret: senderPassword
};

var transaction = {
	id: '16140284222734558289',
	rowId: 133,
	blockId: '1462190441827192029',
	type: 0,
	timestamp: 33363661,
	senderPublicKey: 'c094ebee7ec0c50ebee32918655e089f6e1a604b83bcaa760293c61e0f18ab6f',
	senderId: '16313739661670634666L',
	recipientId: '5649948960790668770L',
	amount: 8067474861277,
	fee: 10000000,
	signature: '7ff5f0ee2c4d4c83d6980a46efe31befca41f7aa8cda5f7b4c2850e4942d923af058561a6a3312005ddee566244346bdbccf004bc8e2c84e653f9825c20be008',
	signSignature: null,
	requesterPublicKey: null,
	signatures: null,
	asset: {},
};

var rawTransaction = {
	t_id: '16140284222734558289',
	b_height: 981,
	t_blockId: '1462190441827192029',
	t_type: 0,
	t_timestamp: 33363661,
	t_senderPublicKey: 'c094ebee7ec0c50ebee32918655e089f6e1a604b83bcaa760293c61e0f18ab6f',
	m_recipientPublicKey: null,
	t_senderId: '16313739661670634666L',
	t_recipientId: '5649948960790668770L',
	t_amount: 8067474861277,
	t_fee: 10000000,
	t_signature: '7ff5f0ee2c4d4c83d6980a46efe31befca41f7aa8cda5f7b4c2850e4942d923af058561a6a3312005ddee566244346bdbccf004bc8e2c84e653f9825c20be008',
	confirmations: 8343
};

var genesisTrs = {
	type: 0,
	amount: 10000000000000000,
	fee: 0,
	timestamp: 0,
	recipientId: '16313739661670634666L',
	senderId: '1085993630748340485L',
	senderPublicKey: 'c96dec3595ff6041c3bd28b76b8cf75dce8225173d1bd00241624ee89b50f2a8',
	signature: 'd8103d0ea2004c3dea8076a6a22c6db8bae95bc0db819240c77fc5335f32920e91b9f41f58b01fc86dfda11019c9fd1c6c3dcbab0a4e478e3c9186ff6090dc05',
	blockId: '9314232245035524467',
	id: '1465651642158264047'
};

var unconfirmedTrs = {
	type: 0,
	amount: 8067474861277,
	senderPublicKey: 'c094ebee7ec0c50ebee32918655e089f6e1a604b83bcaa760293c61e0f18ab6f',
	senderId: '16313739661670634666L',
	requesterPublicKey: null,
	timestamp: 33641482,
	asset: {},
	recipientId: '5649948960790668770L',
	signature: '24c65ac5562a8ae252aa308926b60342829e82f285e704814d0d3c3954078c946d113aa0bd5388b2c863874e63f71e8e0a284a03274e66c719e69d443d91f309',
	fee: 10000000,
	id: '16580139363949197645' 
};

describe('transaction', function () {

	var transactionLogic;
	var accountModule;

<<<<<<< HEAD
	var attachTransferAsset = function (transaction, accountLogic, done) {
		modulesLoader.initModuleWithDb(AccountModule, function (err, __accountModule) {
			var transfer = new Transfer();
			transfer.bind(__accountModule);
			transaction.attachAssetType(transactionTypes.SEND, transfer);
=======
	var attachTransferAsset = function (transactionLogic, accountLogic, rounds, done) {
		modulesLoader.initModuleWithDb(AccountModule, function (err, __accountModule) {
			var transfer = new Transfer();
			transfer.bind(__accountModule, rounds);
			transactionLogic.attachAssetType(transactionTypes.SEND, transfer);
>>>>>>> cdee9ead
			accountModule = __accountModule;
			done();
		}, {
			logic: {
				account: accountLogic,
				transaction: transactionLogic
			}
		});
	};

	before(function (done) {
		async.auto({
			accountLogic: function (cb) {
				modulesLoader.initLogicWithDb(AccountLogic, cb);
			},
			transactionLogic: ['accountLogic', function (result, cb) {
				modulesLoader.initLogicWithDb(Transaction, cb, {
					ed: require('../../../helpers/ed'),
					account: result.accountLogic
				});
			}]
		}, function (err, result) {
<<<<<<< HEAD
			transaction = result.transaction;
			transaction.bindModules(result);
			attachTransferAsset(transaction, result.accountLogic, done); 
		});
	});

	describe('create', function () {

		it('should throw an error with no param', function () {
			expect(transaction.create).to.throw();
		});

		it('should throw an error when sender is not set', function () {
			var trsData = _.cloneDeep(validTransactionData);
			delete trsData.sender;
			expect(function () {
				transaction.create(transaction, trsData);
			}).to.throw();
		});

		it('should throw an error when keypair is not set', function () {
			var trsData = _.cloneDeep(validTransactionData);
			delete trsData.keypair;
			expect(function () {
				transaction.create(transaction, trsData);
			}).to.throw();
		});

		it('should return transaction fee based on trs type', function () {
			expect(transaction.create(validTransactionData).fee).to.equal(10000000);
=======
			transactionLogic = result.transactionLogic;
			transactionLogic.bindModules(result);
			attachTransferAsset(transactionLogic, result.accountLogic, result.rounds, done); 
>>>>>>> cdee9ead
		});
	});

	describe('attachAssetType', function () {

		it('should attach all transaction types', function () {
			var appliedLogic;
			appliedLogic = transactionLogic.attachAssetType(transactionTypes.VOTE, new Vote());
			expect(appliedLogic).to.be.an.instanceof(Vote);
			appliedLogic = transactionLogic.attachAssetType(transactionTypes.SEND, new Transfer());
			expect(appliedLogic).to.be.an.instanceof(Transfer);
			appliedLogic = transactionLogic.attachAssetType(transactionTypes.DELEGATE, new Delegate());
			expect(appliedLogic).to.be.an.instanceof(Delegate);
			appliedLogic = transactionLogic.attachAssetType(transactionTypes.SIGNATURE, new Signature());
			expect(appliedLogic).to.be.an.instanceof(Signature);
			appliedLogic = transactionLogic.attachAssetType(transactionTypes.MULTI, new Multisignature());
			expect(appliedLogic).to.be.an.instanceof(Multisignature);
			appliedLogic = transactionLogic.attachAssetType(transactionTypes.DAPP, new Dapp());
			expect(appliedLogic).to.be.an.instanceof(Dapp);
			appliedLogic = transactionLogic.attachAssetType(transactionTypes.IN_TRANSFER, new InTransfer());
			expect(appliedLogic).to.be.an.instanceof(InTransfer);
			appliedLogic = transactionLogic.attachAssetType(transactionTypes.OUT_TRANSFER, new OutTransfer());
			expect(appliedLogic).to.be.an.instanceof(OutTransfer);
			return transactionLogic;
		});

		it('should throw an error on invalid asset', function () {
			expect(function () {
				var invalidAsset = {};
				transactionLogic.attachAssetType(-1, invalidAsset);
			}).to.throw('Invalid instance interface');
		});

		it('should throw an error with no param', function () {
			expect(transactionLogic.attachAssetType).to.throw();
		});
	});

	describe('sign', function () {
		it('should throw an error with no param', function () {
			expect(transactionLogic.sign).to.throw();
		});

		it('should sign transaction', function () {
			expect(transactionLogic.sign(senderKeypair, transaction)).to.be.a('string').which.is.equal('8f9c4242dc562599f95f5481469d22567987536112663156761e4b2b3f1142c4f5355a2a7c7b254f40d370bef7e76b4a11c8a1836e0c9b0bcab3e834ca1e7502');
		});
	});

	describe('multisign', function () {

		it('should throw an error with no param', function () {
			expect(transactionLogic.multisign).to.throw();
		});

		it('should multisign the transaction', function () {
			expect(transactionLogic.multisign(senderKeypair, transaction)).to.equal(transaction.signature);
		});
	});

	describe('getId', function () {

		it('should throw an error with no param', function () {
			expect(transactionLogic.getId).to.throw();
		});

		it('should generate the id of the trs', function () {
			expect(transactionLogic.getId(transaction)).to.be.a('string').which.is.equal(transaction.id);
		});

		it('should update id if a field in trs value changes', function () {
			var id = transaction.id;
			var trs = _.cloneDeep(transaction);
			trs.amount = 4000;
			expect(transactionLogic.getId(trs)).to.not.equal(id);
		});
	});

	describe('getHash', function () {

		it('should throw an error with no param', function () {
			expect(transactionLogic.getHash).to.throw();
		});

		it('should return hash for trs', function () {
			var trs = transaction;
			var expectedHash = '5164ef55fccefddf72360ea6e05f19eed7c8d2653c5069df4db899c47246dd2f';
			expect(transactionLogic.getHash(trs).toString('hex')).to.be.a('string').which.is.equal(expectedHash);
		});

		it('should update hash if a field is trs value changes', function () {
			var originalTrsHash = '5164ef55fccefddf72360ea6e05f19eed7c8d2653c5069df4db899c47246dd2f';
			var trs = _.cloneDeep(transaction);
			trs.amount = 4000;
			expect(transactionLogic.getHash(trs).toString('hex')).to.not.equal(originalTrsHash);
		});
	});

	describe('getBytes', function () {

		it('should throw an error with no param', function () {
			expect(transactionLogic.getBytes).to.throw();
		});

		it('should return same result when called multiple times', function () {
			var firstCalculation = transactionLogic.getBytes(transaction);
			var secondCalculation = transactionLogic.getBytes(transaction);
			expect(firstCalculation.equals(secondCalculation)).to.be.ok;
		});

		it('should return same result of getBytes using /logic/transaction and lisk-js package (without data field)', function () {
			var trsBytesFromLogic = transactionLogic.getBytes(transaction);
			var trsBytesFromLiskJs = node.lisk.crypto.getBytes(transaction);
			expect(trsBytesFromLogic.equals(trsBytesFromLiskJs)).to.be.ok;
		});

		it('should skip signature, second signature for getting bytes', function () {
			var trsBytes = transactionLogic.getBytes(transaction, true);
			expect(trsBytes.length).to.equal(53);
		});
	});

	describe('ready', function () {

		it('should throw an error with no param', function () {
			expect(transactionLogic.ready).to.throw();
		});

		it('should throw error when trs type is invalid', function () {
			var trs = _.cloneDeep(transaction);
			var invalidTrsType = -1;
			trs.type = invalidTrsType;
			expect(function () {
				transactionLogic.ready(trs, sender);
			}).to.throw('Unknown transaction type ' + invalidTrsType);
		});

		it('should return false when sender not provided', function () {
			var trs = transaction;
			expect(transactionLogic.ready(trs)).to.equal(false);
		});

		it('should return true for valid trs and sender', function () {
			var trs = transaction;
			expect(transactionLogic.ready(trs, sender)).to.equal(true);
		});
	});

	describe('countById', function () {

		it('should throw an error with no param', function () {
			expect(transactionLogic.countById).to.throw();
		});

		it('should return count of trs in db with trs id', function (done) {
			transactionLogic.countById(transaction, function (err, count) {
				expect(err).to.not.exist;
				expect(count).to.be.equal(0);
				done();
			});
		});

		it('should return 1 for transaction from genesis block', function (done) {
			transactionLogic.countById(genesisTrs, function (err, count) {
				expect(err).to.not.exist;
				expect(count).to.equal(1);
				done();
			});
		});
	});

	describe('checkConfirmed', function () {

		it('should throw an error with no param', function () {
			expect(transactionLogic.checkConfirmed).to.throw();
		});

		it('should not return error when trs is not confirmed', function (done) {
			var trs = node.lisk.transaction.createTransaction(transactionData.recipientId, transactionData.amount, transactionData.secret);
			transactionLogic.checkConfirmed(trs, function (err) {
				expect(err).to.not.exist;
				done();
			});
		});

		it('should return error for transaction which is already confirmed', function (done) {
			var dummyConfirmedTrs = {
				id: '1465651642158264047'
			};
			transactionLogic.checkConfirmed(dummyConfirmedTrs, function (err) {
				expect(err).to.include('Transaction is already confirmed');
				done();
			});
		});
	});

	describe('checkBalance', function () {

		it('should throw an error with no param', function () {
			expect(transactionLogic.checkBalance).to.throw();
		});

		it('should return error when sender has insufficiant balance', function () {
			var amount =  '9850458911801509';
			var balanceKey = 'balance';
			var res = transactionLogic.checkBalance(amount, balanceKey, transaction, sender);
			expect(res.exceeded).to.equal(true);
			expect(res.error).to.include('Account does not have enough LSK:');
		});

		it('should be okay if insufficient balance from genesis account', function () {
			var amount =  '999823366072900';
			var balanceKey = 'balance';
			var res = transactionLogic.checkBalance(amount, balanceKey, genesisTrs, sender);
			expect(res.exceeded).to.equal(false);
			expect(res.error).to.not.exist;
		});

		it('should be okay if sender has sufficient balance', function () {
			var balanceKey = 'balance';
			var res = transactionLogic.checkBalance(transaction.amount, balanceKey, transaction, sender);
			expect(res.exceeded).to.equal(false);
			expect(res.error).to.not.exist;
		});
	});

	describe('process', function () {

		it('should throw an error with no param', function () {
			expect(transactionLogic.process).to.throw();
		});

		it('should return error sender is not supplied', function (done) {
			transactionLogic.process(transaction, null, function (err, res) {
				expect(err).to.be.equal('Missing sender');
				done();
			});
		});

		it('should return error if generated id is different from id supplied of trs', function (done) {
			var trs = _.cloneDeep(transaction);
			trs.id = 'invalid trs id';
			transactionLogic.process(trs, sender, function (err, res) {
				expect(err).to.equal('Invalid transaction id');
				done();
			});
		});

		it('should return error when failed to generate id', function (done) {
			var trs = {
				type: 0
			};
			transactionLogic.process(trs, sender, function (err, res) {
				expect(err).to.equal('Failed to get transaction id');
				done();
			});
		});

		it('should process the transaction', function (done) {
			transactionLogic.process(transaction, sender, function (err, res) {
				expect(err).to.not.be.ok;
				expect(res).to.be.an('object');
				expect(res.senderId).to.be.a('string').which.is.equal(sender.address);
				done();
			});
		});
	});

	describe('verify', function () {

		function createAndProcess (trsData, sender, cb) {
			var trs = node.lisk.transaction.createTransaction(trsData.recipientId, trsData.amount, trsData.secret, trsData.secondSecret);
			transactionLogic.process(trs, sender, function (err, __trs) {
				expect(err).to.not.exist;
				expect(__trs).to.be.an('object');
				cb(__trs);
			});
		}

		it('should return error when sender is missing', function (done) {
			transactionLogic.verify(transaction, null, {}, function (err) {
				expect(err).to.equal('Missing sender');
				done();
			});
		});

		it('should return error with invalid trs type', function (done) {
			var trs = _.cloneDeep(transaction);
			trs.type = -1;

			transactionLogic.verify(trs, sender, {}, function (err) {
				expect(err).to.include('Unknown transaction type');
				done();
			});
		});

		it('should return error when missing sender second signature', function (done) {
			var trs = _.cloneDeep(transaction);
			var vs = _.cloneDeep(sender);
			vs.secondSignature = '839eba0f811554b9f935e39a68b3078f90bea22c5424d3ad16630f027a48362f78349ddc3948360045d6460404f5bc8e25b662d4fd09e60c89453776962df40d';

			transactionLogic.verify(trs, vs, {}, function (err) {
				expect(err).to.include('Missing sender second signature');
				done();
			});
		});

		it('should return error when sender does not have a second signature', function (done) {
			var trs = _.cloneDeep(transaction);
			trs.signSignature = [transactionLogic.sign(validKeypair, trs)];

			transactionLogic.verify(trs, sender, {}, function (err) {
				expect(err).to.include('Sender does not have a second signature');
				done();
			});
		});

		it('should return error when requester does not have a second signature', function (done) {
			var trs = _.cloneDeep(transaction);
			var dummyRequester = {
				secondSignature : 'c094ebee7ec0c50ebee32918655e089f6e1a604b83bcaa760293c61e0f18ab6f'
			};
			trs.requesterPublicKey = '839eba0f811554b9f935e39a68b3078f90bea22c5424d3ad16630f027a48362f78349ddc3948360045d6460404f5bc8e25b662d4fd09e60c89453776962df40d';

			transactionLogic.verify(trs, sender, dummyRequester, function (err) {
				expect(err).to.include('Missing requester second signature');
				done();
			});
		});

		it('should return error when trs sender publicKey and sender public key are different', function (done) {
			var trs = _.cloneDeep(transaction);
			var invalidPublicKey =  '01389197bbaf1afb0acd47bbfeabb34aca80fb372a8f694a1c0716b3398db746';
			trs.senderPublicKey = invalidPublicKey;

			transactionLogic.verify(trs, sender, {}, function (err) {
				expect(err).to.include(['Invalid sender public key:', invalidPublicKey, 'expected:', sender.publicKey].join(' '));
				done();
			});
		});

		it('should be impossible to send the money from genesis account', function (done) {
			var trs = _.cloneDeep(transaction);
			//genesis account info
			trs.senderPublicKey = 'c96dec3595ff6041c3bd28b76b8cf75dce8225173d1bd00241624ee89b50f2a8';
			var vs = _.cloneDeep(sender);
			vs.publicKey = 'c96dec3595ff6041c3bd28b76b8cf75dce8225173d1bd00241624ee89b50f2a8';

			transactionLogic.verify(trs, vs, {}, function (err) {
				expect(err).to.include('Invalid sender. Can not send from genesis account');
				done();
			});
		});

		it('should return error on different sender address in trs and sender', function (done) {
			var trs = _.cloneDeep(transaction);
			trs.senderId = '2581762640681118072L';

			transactionLogic.verify(trs, sender, {}, function (err) {
				expect(err).to.include('Invalid sender address');
				done();
			});
		});

		it('should return error when Account does not belong to multisignature group', function (done) {
			var trs = _.cloneDeep(transaction);
			var vs = _.cloneDeep(sender);
			// Different publicKey for multisignature account
			vs.multisignatures = [node.eAccount.publicKey];
			trs.requesterPublicKey = validKeypair.publicKey.toString('hex');
			delete trs.signature;
			trs.signature = transactionLogic.sign(validKeypair, trs);
			transactionLogic.verify(trs, vs, {}, function (err) {
				expect(err).to.equal('Account does not belong to multisignature group');
				done();
			});
		});

		it('should return error when signature is not correct', function (done) {
			var trs = _.cloneDeep(transaction);
			// valid keypair is a different account
			trs.signature = transactionLogic.sign(validKeypair, trs);
			transactionLogic.verify(trs, sender, {}, function (err) {
				expect(err).to.equal('Failed to verify signature');
				done();
			});
		});

		it('should return error when duplicate signature in transaction', function (done) {
			var trs = _.cloneDeep(transaction);
			var vs = _.cloneDeep(sender);
			vs.multisignatures = [validKeypair.publicKey.toString('hex')];
			delete trs.signature;
			trs.signatures = Array(2).fill(transactionLogic.sign(validKeypair, trs));
			trs.signature = transactionLogic.sign(senderKeypair, trs);
			transactionLogic.verify(trs, vs, {}, function (err) {
				expect(err).to.equal('Encountered duplicate signature in transaction');
				done();
			});
		});

		it('should return error when failed to verify multisignature', function (done) {
			var trs = _.cloneDeep(transaction);
			var vs = _.cloneDeep(sender);
			vs.multisignatures = [validKeypair.publicKey.toString('hex')];
			trs.requesterPublicKey = validKeypair.publicKey.toString('hex');
			delete trs.signature;
			// using validKeypair as opposed to senderKeypair
			trs.signatures = [transactionLogic.sign(validKeypair, trs)];
			trs.signature = transactionLogic.sign(validKeypair, trs);
			transactionLogic.verify(trs, vs, {}, function (err) {
				expect(err).to.equal('Failed to verify multisignature');
				done();
			});
		});

		it('should be okay with valid multisignature', function (done) {
			var trs = _.cloneDeep(transaction);
			var vs = _.cloneDeep(sender);
			vs.multisignatures = [validKeypair.publicKey.toString('hex')];
			delete trs.signature;
			trs.signature = transactionLogic.sign(senderKeypair, trs);
			trs.signatures = [transactionLogic.multisign(validKeypair, trs)];
			transactionLogic.verify(trs, vs, {}, function (err) {
				expect(err).to.not.exist;
				done();
			});
		});

		it('should return error when second signature is invalid', function (done) {
			var vs = _.cloneDeep(sender);
			vs.secondPublicKey = validKeypair.publicKey.toString('hex');
			vs.secondSignature = 1;

			var trsData = _.cloneDeep(transactionData);
			trsData.secret = senderPassword;
			trsData.secondSecret = validPassword;
			createAndProcess(trsData, vs, function (trs) {
				trs.signSignature = '7af5f0ee2c4d4c83d6980a46efe31befca41f7aa8cda5f7b4c2850e4942d923af058561a6a3312005ddee566244346bdbccf004bc8e2c84e653f9825c20be008';
				transactionLogic.verify(trs, vs, function (err) {
					expect(err).to.equal('Failed to verify second signature');
					done();
				});
			});
		});
		
		it('should be okay for valid second signature', function (done) {
			var vs = _.cloneDeep(sender);
			vs.secondPublicKey = validKeypair.publicKey.toString('hex');
			vs.secondSignature = 1;

			var trsData = _.cloneDeep(transactionData);
			trsData.secret = senderPassword;
			trsData.secondSecret = validPassword;
			createAndProcess(trsData, vs, function (trs) {
				transactionLogic.verify(trs, vs, {}, function (err) {
					expect(err).to.not.exist;
					done();
				});
			});
		});

		it('should throw return error transaction fee is incorrect', function (done) {
			var trs = _.cloneDeep(transaction);
			trs.fee = -100;
			transactionLogic.verify(trs, sender, {}, function (err) {
				expect(err).to.include('Invalid transaction fee');
				done();
			});
		});

		it('should verify transaction with correct fee (without data field)', function (done) {
			transactionLogic.verify(transaction, sender, {}, function (err) {
				expect(err).to.not.exist;
				done();
			});
		});

		it('should return error when transaction amount is invalid', function (done) {
			var trsData = _.cloneDeep(transactionData);
			trsData.amount = node.constants.totalAmount + 10;
			createAndProcess(trsData, sender, function (trs) {
				transactionLogic.verify(trs, sender, {}, function (err) {
					expect(err).to.include('Invalid transaction amount');
					done();
				});
			});
		});

		it('should return error when account balance is less than transaction amount', function (done) {
			var trsData = _.cloneDeep(transactionData);
			trsData.amount = node.constants.totalAmount;
			createAndProcess(trsData, sender, function (trs) {
				transactionLogic.verify(trs, sender, {}, function (err) {
					expect(err).to.include('Account does not have enough LSK:');
					done();
				});
			});
		});

		it('should return error on future timestamp', function (done) {
			var trs = _.cloneDeep(transaction);
			trs.timestamp = slots.getTime() + 100;
			delete trs.signature;
			trs.signature = transactionLogic.sign(senderKeypair, trs);
			transactionLogic.verify(trs, sender, {}, function (err) {
				expect(err).to.include('Invalid transaction timestamp');
				done();
			});
		});

		it('should verify proper transaction with proper sender', function (done) {
			transactionLogic.verify(transaction, sender, {}, function (err) {
				expect(err).to.not.be.ok;
				done();
			});
		});

		it('should throw an error with no param', function () {
			expect(transactionLogic.verify).to.throw();
		});
	});

	describe('verifySignature', function () {

		it('should throw an error with no param', function () {
			expect(transactionLogic.verifySignature).to.throw();
		});

		it('should return false if trs is changed', function () {
			var trs = _.cloneDeep(transaction);
			// change trs value
			trs.amount = 1001;
			expect(transactionLogic.verifySignature(trs, sender.publicKey, trs.signature)).to.equal(false);
		});

		it('should return false if signature not provided', function () {
			var trs = transaction;
			expect(transactionLogic.verifySignature(trs, sender.publicKey, null)).to.equal(false);
		});

		it('should return valid signature for correct trs', function () {
			var trs = transaction;
			expect(transactionLogic.verifySignature(trs, sender.publicKey, trs.signature)).to.equal(true);
		});

		it('should throw if public key is invalid', function () {
			var trs = transaction;
			var invalidPublicKey = '123123123';
			expect(function () {
				transactionLogic.verifySignature(trs, invalidPublicKey, trs.signature);
			}).to.throw();
		});
	});

	describe('verifySecondSignature', function () {

		it('should throw an error with no param', function () {
			expect(transactionLogic.verifySecondSignature).to.throw();
		});

		it('should verify the second signature correctly', function () {
			var signature = transactionLogic.sign(validKeypair, transaction);
			expect(transactionLogic.verifySecondSignature(transaction, validKeypair.publicKey.toString('hex'), signature)).to.equal(true);
		});
	});

	describe('verifyBytes', function () {

		it('should throw an error with no param', function () {
			expect(transactionLogic.verifyBytes).to.throw();
		});

		it('should return when sender public is different', function () {
			var trsBytes = transactionLogic.getBytes(transaction);
			var invalidPublicKey = 'addb0e15a44b0fdc6ff291be28d8c98f5551d0cd9218d749e30ddb87c6e31ca9';
			expect(transactionLogic.verifyBytes(trsBytes, invalidPublicKey, transaction.signature)).to.equal(false);
		});

		it('should throw when publickey is not in the right format', function () {
			var trsBytes = transactionLogic.getBytes(transaction);
			var invalidPublicKey = 'iddb0e15a44b0fdc6ff291be28d8c98f5551d0cd9218d749e30ddb87c6e31ca9';
			expect(function () {
				transactionLogic.verifyBytes(trsBytes, invalidPublicKey, transaction.signature);
			}).to.throw();
		});

		it('should be okay for valid bytes', function () {
			var trsBytes = transactionLogic.getBytes(transaction, true, true);
			var res = transactionLogic.verifyBytes(trsBytes, transaction.senderPublicKey, transaction.signature);
			expect(res).to.equal(true);
		});
	});

	describe('apply', function () {
		var dummyBlock = {
			id: '9314232245035524467',
			height: 1
		};

		function undoTransaction (trs, sender, done) {
			transactionLogic.undo(trs, dummyBlock, sender, done); 
		}

		it('should throw an error with no param', function () {
			expect(function () { transactionLogic.apply(); }).to.throw();
		});

		it('should be okay with valid params', function (done) {
			var trs = unconfirmedTrs;
			transactionLogic.apply(trs, dummyBlock, sender, done);
		});

		it('should return error on if balance is low', function (done) {
			var trs = _.cloneDeep(transaction);
			trs.amount = '9850458911801908';

			transactionLogic.apply(trs, dummyBlock, sender, function (err) {
				expect(err).to.include('Account does not have enough ');
				done();
			});
		});

		it('should subtract balance from sender account on valid transaction', function (done) {
			accountModule.getAccount({publicKey: transaction.senderPublicKey}, function (err, accountBefore) {
				var amount = new bignum(transaction.amount.toString()).plus(transaction.fee.toString());
				var balanceBefore = new bignum(accountBefore.balance.toString());

				transactionLogic.apply(transaction, dummyBlock, sender, function (err) {
					accountModule.getAccount({publicKey: transaction.senderPublicKey}, function (err, accountAfter) {
						expect(err).to.not.exist;
						var balanceAfter = new bignum(accountAfter.balance.toString());
						expect(balanceAfter.plus(amount).toString()).to.equal(balanceBefore.toString());
						undoTransaction(transaction, sender, done);
					});
				});
			});
		});
	});

	describe('undo', function () {
		var dummyBlock = {
			id: '9314232245035524467',
			height: 1
		};

		function applyTransaction (trs, sender, done) {
			transactionLogic.apply(trs, dummyBlock, sender, done);
		}

		it('should throw an error with no param', function () {
			expect(transactionLogic.undo).to.throw();
		});

		it('should not update sender balance when transaction is invalid', function (done) {

			var trs = _.cloneDeep(transaction);
			var amount = new bignum(trs.amount.toString()).plus(trs.fee.toString());
			delete trs.recipientId;

			accountModule.getAccount({publicKey: trs.senderPublicKey}, function (err, accountBefore) {
				var balanceBefore = new bignum(accountBefore.balance.toString());

				transactionLogic.undo(trs, dummyBlock, sender, function (err) {
					accountModule.getAccount({publicKey: trs.senderPublicKey}, function (err, accountAfter) {
						var balanceAfter = new bignum(accountAfter.balance.toString());

						expect(balanceBefore.plus(amount.mul(2)).toString()).to.not.equal(balanceAfter.toString());
						expect(balanceBefore.toString()).to.equal(balanceAfter.toString());
						done();
					});
				});
			});
		});

		it('should be okay with valid params', function (done) {
			var trs = transaction;
			var amount = new bignum(trs.amount.toString()).plus(trs.fee.toString());

			accountModule.getAccount({publicKey: trs.senderPublicKey}, function (err, accountBefore) {
				var balanceBefore = new bignum(accountBefore.balance.toString());

				transactionLogic.undo(trs, dummyBlock, sender, function (err) {
					accountModule.getAccount({publicKey: trs.senderPublicKey}, function (err, accountAfter) {
						expect(err).to.not.exist;

						var balanceAfter = new bignum(accountAfter.balance.toString());
						expect(balanceBefore.plus(amount).toString()).to.equal(balanceAfter.toString());
						applyTransaction(trs, sender, done);
					});
				});
			});
		});
	});

	describe('applyUnconfirmed', function () {

		function undoUnconfirmedTransaction (trs, sender, done) {
			transactionLogic.undoUnconfirmed(trs, sender, done); 
		}

		it('should throw an error with no param', function () {
			expect(function () { transactionLogic.applyUnconfirmed(); }).to.throw();
		});

		it('should be okay with valid params', function (done) {
			var trs = transaction;
			transactionLogic.applyUnconfirmed(trs, sender, done);
		});

		it('should return error on if balance is low', function (done) {
			var trs = _.cloneDeep(transaction);
			trs.amount = '9850458911801908';

			transactionLogic.applyUnconfirmed(trs, sender, function (err) {
				expect(err).to.include('Account does not have enough ');
				done();
			});
		});

		it('should okay for valid params', function (done) {
			transactionLogic.applyUnconfirmed(transaction, sender, function (err) {
				expect(err).to.not.exist;
				undoUnconfirmedTransaction(transaction, sender, done);
			});
		});
	});

	describe('undoUnconfirmed', function () {

		function applyUnconfirmedTransaction (trs, sender, done) {
			transactionLogic.applyUnconfirmed(trs, sender, done);
		}

		it('should throw an error with no param', function () {
			expect(transactionLogic.undoUnconfirmed).to.throw();
		});

		it('should be okay with valid params', function (done) {
			transactionLogic.undoUnconfirmed(transaction, sender, function (err) {
				expect(err).to.not.exist;
				applyUnconfirmedTransaction(transaction, sender, done);
			}); 
		});
	});

	describe('dbSave', function () {

		it('should throw an error with no param', function () {
			expect(transactionLogic.dbSave).to.throw();
		});

		it('should throw an error when type is not specified', function () {
			var trs = _.cloneDeep(transaction);
			delete trs.type;
			expect(function () {
				transactionLogic.dbSave(trs);
			}).to.throw();
		});

		it('should create comma separated trs signatures', function () {
			var trs = _.cloneDeep(transaction);
			var vs = _.cloneDeep(sender);
			vs.multisignatures = [validKeypair.publicKey.toString('hex')];
			delete trs.signature;
			trs.signature = transactionLogic.sign(senderKeypair, trs);
			trs.signatures = [transactionLogic.multisign(validKeypair, trs)];
			var savePromise = transactionLogic.dbSave(trs);
			expect(savePromise).to.be.an('Array');
			expect(savePromise).to.have.length(1);
			var trsValues = savePromise[0].values;
			expect(trsValues).to.have.property('signatures').which.is.equal(trs.signatures.join(','));
		});

		it('should return promise object for valid parameters', function () {
			var savePromise = transactionLogic.dbSave(transaction);
			var keys = [
				'table',
				'fields',
				'values'
			];
			var valuesKeys = [
				'id',
				'blockId',
				'type',
				'timestamp',
				'senderPublicKey',
				'requesterPublicKey',
				'senderId',
				'recipientId',
				'amount',
				'fee',
				'signature',
				'signSignature',
				'signatures'
			];
			expect(savePromise).to.be.an('Array');
			expect(savePromise).to.have.length(1);
			expect(savePromise[0]).to.have.keys(keys);
			expect(savePromise[0].values).to.have.keys(valuesKeys);
		});
	});

	describe('afterSave', function () {

		it('should throw an error with no param', function () {
			expect(transactionLogic.afterSave).to.throw();
		});

		it('should invoke the passed callback', function (done) {
			transactionLogic.afterSave(transaction, done);
		});
	});

	describe('objectNormalize', function () {

		it('should throw an error with no param', function () {
			expect(transactionLogic.objectNormalize).to.throw();
		});

		it('should remove keys with null or undefined attribute', function () {
			var trs = _.cloneDeep(transaction);
			trs.amount = null;
			expect(_.keys(transactionLogic.objectNormalize(trs))).to.not.include('amount');
		});

		it('should not remove any keys with valid entries', function () {
			expect(_.keys(transactionLogic.objectNormalize(transaction))).to.have.length(11);
		});

		it('should throw error for invalid schema types', function () {
			var trs = _.cloneDeep(transaction);
			trs.amount = 'Invalid value';
			expect(function () {
				transactionLogic.objectNormalize(trs);
			}).to.throw();
		});
	});

	describe('dbRead', function () {

		it('should throw an error with no param', function () {
			expect(transactionLogic.dbRead).to.throw();
		});

		it('should return null if id field is not present', function () {
			var rawTrs = _.cloneDeep(rawTransaction);
			delete rawTrs.t_id;
			var trs = transactionLogic.dbRead(rawTrs);
			expect(trs).to.be.a('null');
		});

		it('should return transaction object with correct fields', function () {
			var rawTrs = _.cloneDeep(rawTransaction);
			var trs = transactionLogic.dbRead(rawTrs);
			var expectedKeys = [
				'id',
				'height',
				'blockId',
				'type',
				'timestamp',
				'senderPublicKey',
				'requesterPublicKey',
				'senderId',
				'recipientId',
				'recipientPublicKey',
				'amount',
				'fee',
				'signature',
				'signSignature',
				'signatures',
				'confirmations',
				'asset',
			];
			expect(trs).to.be.an('object');
			expect((trs)).to.have.keys(expectedKeys);
		});
	});
});<|MERGE_RESOLUTION|>--- conflicted
+++ resolved
@@ -132,19 +132,11 @@
 	var transactionLogic;
 	var accountModule;
 
-<<<<<<< HEAD
-	var attachTransferAsset = function (transaction, accountLogic, done) {
+	var attachTransferAsset = function (transactionLogic, accountLogic, rounds, done) {
 		modulesLoader.initModuleWithDb(AccountModule, function (err, __accountModule) {
 			var transfer = new Transfer();
 			transfer.bind(__accountModule);
-			transaction.attachAssetType(transactionTypes.SEND, transfer);
-=======
-	var attachTransferAsset = function (transactionLogic, accountLogic, rounds, done) {
-		modulesLoader.initModuleWithDb(AccountModule, function (err, __accountModule) {
-			var transfer = new Transfer();
-			transfer.bind(__accountModule, rounds);
 			transactionLogic.attachAssetType(transactionTypes.SEND, transfer);
->>>>>>> cdee9ead
 			accountModule = __accountModule;
 			done();
 		}, {
@@ -167,42 +159,9 @@
 				});
 			}]
 		}, function (err, result) {
-<<<<<<< HEAD
-			transaction = result.transaction;
-			transaction.bindModules(result);
-			attachTransferAsset(transaction, result.accountLogic, done); 
-		});
-	});
-
-	describe('create', function () {
-
-		it('should throw an error with no param', function () {
-			expect(transaction.create).to.throw();
-		});
-
-		it('should throw an error when sender is not set', function () {
-			var trsData = _.cloneDeep(validTransactionData);
-			delete trsData.sender;
-			expect(function () {
-				transaction.create(transaction, trsData);
-			}).to.throw();
-		});
-
-		it('should throw an error when keypair is not set', function () {
-			var trsData = _.cloneDeep(validTransactionData);
-			delete trsData.keypair;
-			expect(function () {
-				transaction.create(transaction, trsData);
-			}).to.throw();
-		});
-
-		it('should return transaction fee based on trs type', function () {
-			expect(transaction.create(validTransactionData).fee).to.equal(10000000);
-=======
 			transactionLogic = result.transactionLogic;
 			transactionLogic.bindModules(result);
-			attachTransferAsset(transactionLogic, result.accountLogic, result.rounds, done); 
->>>>>>> cdee9ead
+			attachTransferAsset(transactionLogic, result.accountLogic, done); 
 		});
 	});
 
