/*
 * Copyright © 2018 Lisk Foundation
 *
 * See the LICENSE file at the top-level directory of this distribution
 * for licensing information.
 *
 * Unless otherwise agreed in a custom licensing agreement with the Lisk Foundation,
 * no part of this software, including this file, may be copied, modified,
 * propagated, or distributed except according to the terms contained in the
 * LICENSE file.
 *
 * Removal or modification of this copyright notice is prohibited.
 */

'use strict';

const crypto = require('crypto');
const randomstring = require('randomstring');
const accountFixtures = require('../../fixtures/accounts');
const modulesLoader = require('../../common/modules_loader');
const application = require('../../common/application');
const transactionTypes = require('../../../helpers/transaction_types');
const ed = require('../../../helpers/ed');
const Bignum = require('../../../helpers/bignum.js');
const Transfer = require('../../../logic/transfer');

const { FEES, ADDITIONAL_DATA } = __testContext.config.constants;
const validPassphrase =
	'robust weapon course unknown head trial pencil latin acid';
const validKeypair = ed.makeKeypair(
	crypto
		.createHash('sha256')
		.update(validPassphrase, 'utf8')
		.digest()
);

const senderHash = crypto
	.createHash('sha256')
	.update(accountFixtures.genesis.passphrase, 'utf8')
	.digest();
const senderKeypair = ed.makeKeypair(senderHash);

const validSender = {
	username: null,
	isDelegate: 0,
	secondSignature: 0,
	address: '16313739661670634666L',
	publicKey: 'c094ebee7ec0c50ebee32918655e089f6e1a604b83bcaa760293c61e0f18ab6f',
	secondPublicKey: null,
	balance: '9850458911801508',
	u_balance: '9850458911801508',
	vote: 0,
	multisignatures: null,
	multimin: 0,
	multilifetime: 0,
	blockId: '8505659485551877884',
	nameexist: 0,
	producedBlocks: 0,
	missedBlocks: 0,
	fees: '0',
	rewards: '0',
};

const validTransaction = {
	id: '16140284222734558289',
	rowId: 133,
	blockId: '1462190441827192029',
	type: 0,
	timestamp: 33363661,
	senderPublicKey:
		'c094ebee7ec0c50ebee32918655e089f6e1a604b83bcaa760293c61e0f18ab6f',
	senderId: '16313739661670634666L',
	recipientId: '2460251951231579923L',
	amount: '8067474861277',
	fee: '10000000',
	signature:
		'0c5e9ed74fc64ca5940a45025f7386fc40cc7f495ca48490d2c7e9fb636cbe8046e1a5ce031ff5d84f7bf753f9e4307c6c3dedcc9756844177093dd46ccade06',
	signSignature: null,
	requesterPublicKey: null,
	signatures: null,
	asset: {},
};

const rawValidTransaction = {
	t_id: '16140284222734558289',
	b_height: 981,
	t_blockId: '1462190441827192029',
	t_type: 0,
	t_timestamp: 33363661,
	t_senderPublicKey:
		'c094ebee7ec0c50ebee32918655e089f6e1a604b83bcaa760293c61e0f18ab6f',
	m_recipientPublicKey: null,
	t_senderId: '16313739661670634666L',
	t_recipientId: '2460251951231579923L',
	t_amount: '8067474861277',
	t_fee: '10000000',
	t_signature:
		'0c5e9ed74fc64ca5940a45025f7386fc40cc7f495ca48490d2c7e9fb636cbe8046e1a5ce031ff5d84f7bf753f9e4307c6c3dedcc9756844177093dd46ccade06',
	confirmations: 8343,
};

describe('transfer', () => {
	let transfer;
	let transactionLogic;
	let transferBindings;
	let accountModule;

	before(done => {
		application.init(
			{ sandbox: { name: 'lisk_test_logic_transfer' } },
			(_err, scope) => {
				accountModule = scope.modules.accounts;
				transfer = new Transfer(
					modulesLoader.scope.logger,
					modulesLoader.scope.schema
				);
				transferBindings = {
					account: accountModule,
				};
				transfer.bind(accountModule);
				transactionLogic = scope.logic.transaction;
				transactionLogic.attachAssetType(transactionTypes.SEND, transfer);
				done();
			}
		);
	});

	after(done => {
		application.cleanup(done);
	});

	describe('bind', () => {
		it('should be okay with correct params', () => {
			return expect(() => {
				transfer.bind(transferBindings.account);
			}).to.not.throw();
		});

		after(() => {
			return transfer.bind(transferBindings.account);
		});
	});

	describe('calculateFee', () => {
		it('should return the correct fee for a transfer', () => {
			return expect(
				transfer.calculateFee(validTransaction).isEqualTo(new Bignum(FEES.SEND))
			).to.be.true;
		});

		it('should return the same fee for a transfer with additional data', () => {
			const transaction = _.clone(validTransaction);
			transaction.asset = {
				data: '0',
			};
			return expect(
				transfer.calculateFee
					.call(transactionLogic, transaction)
					.isEqualTo(FEES.SEND)
			).to.be.true;
		});
	});

	describe('verify', () => {
		it('should return error if recipientId is not set', done => {
			const transaction = _.cloneDeep(validTransaction);
			delete transaction.recipientId;

			transfer.verify(transaction, validSender, err => {
				expect(err).to.equal('Missing recipient');
				done();
			});
		});

		it('should return error if amount is less than 0', done => {
			const transaction = _.cloneDeep(validTransaction);
			transaction.amount = -10;

			transfer.verify(transaction, validSender, err => {
				expect(err).to.equal('Invalid transaction amount');
				done();
			});
		});

		it('should verify okay for valid transaction', done => {
			transfer.verify(validTransaction, validSender, done);
		});
	});

	describe('process', () => {
		it('should be okay', done => {
			transfer.process(validTransaction, validSender, done);
		});
	});

	describe('getBytes', () => {
		it('should return null for empty asset', () => {
			return expect(transfer.getBytes(validTransaction)).to.eql(null);
		});

		it('should return bytes of data asset', () => {
			const transaction = _.cloneDeep(validTransaction);
			const data = "1'";
			transaction.asset = {
				data,
			};

			return expect(transfer.getBytes(transaction)).to.eql(
				Buffer.from(data, 'utf8')
			);
		});

		it('should be okay for utf-8 data value', () => {
			const transaction = _.cloneDeep(validTransaction);
			const data = 'Zażółć gęślą jaźń';
			transaction.asset = {
				data,
			};

			return expect(transfer.getBytes(transaction)).to.eql(
				Buffer.from(data, 'utf8')
			);
		});
	});

	describe('applyConfirmed', () => {
		const dummyBlock = {
			id: '9314232245035524467',
			height: 1,
		};

		function undoConfirmedTransaction(transaction, sender, done) {
			transfer.undoConfirmed(transaction, dummyBlock, sender, done);
		}

		it('should return error if recipientid is not set', done => {
			const transaction = _.cloneDeep(validTransaction);
			delete transaction.recipientId;
			transfer.applyConfirmed(transaction, dummyBlock, validSender, err => {
				expect(err).to.equal('Invalid public key');
				done();
			});
		});

		it('should be okay for a valid transaction', done => {
			accountModule.getAccount(
				{ address: validTransaction.recipientId },
				(err, accountBefore) => {
					expect(err).to.not.exist;
					expect(accountBefore).to.exist;

					const amount = new Bignum(validTransaction.amount.toString());
					const balanceBefore = new Bignum(accountBefore.balance.toString());

					transfer.applyConfirmed(
						validTransaction,
						dummyBlock,
						validSender,
						() => {
							expect(err).to.not.exist;
							accountModule.getAccount(
								{ address: validTransaction.recipientId },
								(_getAccountErr, accountAfter) => {
									expect(err).to.not.exist;
									expect(accountAfter).to.exist;
<<<<<<< HEAD
									var balanceAfter = new Bignum(
=======

									const balanceAfter = new Bignum(
>>>>>>> ef1a7c56
										accountAfter.balance.toString()
									);
									expect(
										balanceBefore
											.plus(amount)
											.isEqualTo(balanceAfter.toString())
									).to.be.true;
									undoConfirmedTransaction(validTransaction, validSender, done);
								}
							);
						}
					);
				}
			);
		});
	});

	describe('undoConfirmed', () => {
		const dummyBlock = {
			id: '9314232245035524467',
			height: 1,
		};

		function applyConfirmedTransaction(transaction, sender, done) {
			transfer.applyConfirmed(transaction, dummyBlock, sender, done);
		}

		it('should return error if recipientid is not set', done => {
			const transaction = _.cloneDeep(validTransaction);
			delete transaction.recipientId;

			transfer.undoConfirmed(transaction, dummyBlock, validSender, err => {
				expect(err).to.equal('Invalid public key');
				done();
			});
		});

		it('should be okay for a valid transaction', done => {
			accountModule.getAccount(
				{ address: validTransaction.recipientId },
				(err, accountBefore) => {
					expect(err).to.not.exist;

					const amount = new Bignum(validTransaction.amount.toString());
					const balanceBefore = new Bignum(accountBefore.balance.toString());

					transfer.undoConfirmed(
						validTransaction,
						dummyBlock,
						validSender,
						undoConfirmedErr => {
							expect(undoConfirmedErr).to.not.exist;

							accountModule.getAccount(
								{ address: validTransaction.recipientId },
<<<<<<< HEAD
								(getAccountErr, accountAfter) => {
									var balanceAfter = new Bignum(
=======
								(err, accountAfter) => {
									const balanceAfter = new Bignum(
>>>>>>> ef1a7c56
										accountAfter.balance.toString()
									);

									expect(err).to.not.exist;
									expect(
										balanceAfter
											.plus(amount)
											.isEqualTo(balanceBefore.toString())
									).to.be.true;
									applyConfirmedTransaction(
										validTransaction,
										validSender,
										done
									);
								}
							);
						}
					);
				}
			);
		});
	});

	describe('applyUnconfirmed', () => {
		it('should be okay with valid params', done => {
			transfer.applyUnconfirmed(validTransaction, validSender, done);
		});
	});

	describe('undoUnconfirmed', () => {
		it('should be okay with valid params', done => {
			transfer.undoUnconfirmed(validTransaction, validSender, done);
		});
	});

	describe('objectNormalize', () => {
		it('should remove blockId from transaction', () => {
			const transaction = _.cloneDeep(validTransaction);
			transaction.blockId = '9314232245035524467';

			return expect(transfer.objectNormalize(transaction)).to.not.have.key(
				'blockId'
			);
		});

		it('should not remove data field', () => {
			const transaction = _.cloneDeep(validTransaction);
			transaction.asset = {
				data: '123',
			};

			return expect(transfer.objectNormalize(transaction).asset).to.eql(
				transaction.asset
			);
		});

		it('should throw error if value is null', () => {
			const transaction = _.cloneDeep(validTransaction);
			transaction.asset = {
				data: null,
			};

			return expect(() => {
				transfer.objectNormalize(transaction);
			}).to.throw(
				'Failed to validate transfer schema: Expected type string but found type null'
			);
		});

		it('should throw error if value is undefined', () => {
			const transaction = _.cloneDeep(validTransaction);
			transaction.asset = {
				data: undefined,
			};

			return expect(() => {
				transfer.objectNormalize(transaction);
			}).to.throw(
				'Failed to validate transfer schema: Expected type string but found type undefined'
			);
		});

		it(`should throw error if data field length is greater than ${
			ADDITIONAL_DATA.MAX_LENGTH
		} characters`, () => {
			const invalidString = randomstring.generate(
				ADDITIONAL_DATA.MAX_LENGTH + 1
			);
			const transaction = _.cloneDeep(validTransaction);
			transaction.asset = {
				data: invalidString,
			};

			return expect(() => {
				transfer.objectNormalize(transaction);
			}).to.throw(
				`Failed to validate transfer schema: Object didn't pass validation for format additionalData: ${invalidString}`
			);
		});

		it(`should throw error if data field length is greater than ${
			ADDITIONAL_DATA.MAX_LENGTH
		} bytes`, () => {
			const invalidString = `${randomstring.generate(
				ADDITIONAL_DATA.MAX_LENGTH - 1
			)}现`;
			const transaction = _.cloneDeep(validTransaction);
			transaction.asset = {
				data: invalidString,
			};

			return expect(() => {
				transfer.objectNormalize(transaction);
			}).to.throw(
				`Failed to validate transfer schema: Object didn't pass validation for format additionalData: ${invalidString}`
			);
		});
	});

	describe('dbRead', () => {
		it('should return null when data field is not set', () => {
			return expect(transfer.dbRead(rawValidTransaction)).to.eql(null);
		});

		it('should be okay when data field is set', () => {
			const rawTransaction = _.cloneDeep(rawValidTransaction);
			const data = '123';
			rawTransaction.tf_data = data;

			return expect(transfer.dbRead(rawTransaction)).to.eql({
				data,
			});
		});
	});

	describe('ready', () => {
		it('should return true for single signature transaction', () => {
			return expect(transfer.ready(validTransaction, validSender)).to.equal(
				true
			);
		});

		it('should return false for multi signature transaction with less signatures', () => {
			const transaction = _.cloneDeep(validTransaction);
			const vs = _.cloneDeep(validSender);
			vs.multisignatures = [validKeypair.publicKey.toString('hex')];

			return expect(transactionLogic.ready(transaction, vs)).to.equal(false);
		});

		it('should return true for multi signature transaction with alteast min signatures', () => {
			const transaction = _.cloneDeep(validTransaction);
			const vs = _.cloneDeep(validSender);
			vs.multisignatures = [validKeypair.publicKey.toString('hex')];
			vs.multimin = 1;

			delete transaction.signature;
			transaction.signature = transactionLogic.sign(senderKeypair, transaction);
			transaction.signatures = [
				transactionLogic.multisign(validKeypair, transaction),
			];

			return expect(transactionLogic.ready(transaction, vs)).to.equal(true);
		});
	});
});<|MERGE_RESOLUTION|>--- conflicted
+++ resolved
@@ -263,12 +263,7 @@
 								(_getAccountErr, accountAfter) => {
 									expect(err).to.not.exist;
 									expect(accountAfter).to.exist;
-<<<<<<< HEAD
-									var balanceAfter = new Bignum(
-=======
-
 									const balanceAfter = new Bignum(
->>>>>>> ef1a7c56
 										accountAfter.balance.toString()
 									);
 									expect(
@@ -324,13 +319,8 @@
 
 							accountModule.getAccount(
 								{ address: validTransaction.recipientId },
-<<<<<<< HEAD
 								(getAccountErr, accountAfter) => {
-									var balanceAfter = new Bignum(
-=======
-								(err, accountAfter) => {
 									const balanceAfter = new Bignum(
->>>>>>> ef1a7c56
 										accountAfter.balance.toString()
 									);
 
