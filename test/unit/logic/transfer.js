/*
 * Copyright © 2018 Lisk Foundation
 *
 * See the LICENSE file at the top-level directory of this distribution
 * for licensing information.
 *
 * Unless otherwise agreed in a custom licensing agreement with the Lisk Foundation,
 * no part of this software, including this file, may be copied, modified,
 * propagated, or distributed except according to the terms contained in the
 * LICENSE file.
 *
 * Removal or modification of this copyright notice is prohibited.
 */

'use strict';

var crypto = require('crypto');
var randomstring = require('randomstring');
var accountFixtures = require('../../fixtures/accounts');
var modulesLoader = require('../../common/modules_loader');
var application = require('../../common/application');
var transactionTypes = require('../../../helpers/transaction_types');
var ed = require('../../../helpers/ed');
var Bignum = require('../../../helpers/bignum.js');
var Transfer = require('../../../logic/transfer');

const { FEES, ADDITIONAL_DATA } = __testContext.config.constants;
var validPassphrase =
	'robust weapon course unknown head trial pencil latin acid';
var validKeypair = ed.makeKeypair(
	crypto
		.createHash('sha256')
		.update(validPassphrase, 'utf8')
		.digest()
);

var senderHash = crypto
	.createHash('sha256')
	.update(accountFixtures.genesis.passphrase, 'utf8')
	.digest();
var senderKeypair = ed.makeKeypair(senderHash);

var validSender = {
	username: null,
	isDelegate: 0,
	secondSignature: 0,
	address: '16313739661670634666L',
	publicKey: 'c094ebee7ec0c50ebee32918655e089f6e1a604b83bcaa760293c61e0f18ab6f',
	secondPublicKey: null,
	balance: '9850458911801508',
	u_balance: '9850458911801508',
	vote: 0,
	multisignatures: null,
	multimin: 0,
	multilifetime: 0,
	blockId: '8505659485551877884',
	nameexist: 0,
	producedBlocks: 0,
	missedBlocks: 0,
	fees: '0',
	rewards: '0',
};

var validTransaction = {
	id: '16140284222734558289',
	rowId: 133,
	blockId: '1462190441827192029',
	type: 0,
	timestamp: 33363661,
	senderPublicKey:
		'c094ebee7ec0c50ebee32918655e089f6e1a604b83bcaa760293c61e0f18ab6f',
	senderId: '16313739661670634666L',
	recipientId: '2460251951231579923L',
	amount: '8067474861277',
	fee: '10000000',
	signature:
		'0c5e9ed74fc64ca5940a45025f7386fc40cc7f495ca48490d2c7e9fb636cbe8046e1a5ce031ff5d84f7bf753f9e4307c6c3dedcc9756844177093dd46ccade06',
	signSignature: null,
	requesterPublicKey: null,
	signatures: null,
	asset: {},
};

var rawValidTransaction = {
	t_id: '16140284222734558289',
	b_height: 981,
	t_blockId: '1462190441827192029',
	t_type: 0,
	t_timestamp: 33363661,
	t_senderPublicKey:
		'c094ebee7ec0c50ebee32918655e089f6e1a604b83bcaa760293c61e0f18ab6f',
	m_recipientPublicKey: null,
	t_senderId: '16313739661670634666L',
	t_recipientId: '2460251951231579923L',
	t_amount: '8067474861277',
	t_fee: '10000000',
	t_signature:
		'0c5e9ed74fc64ca5940a45025f7386fc40cc7f495ca48490d2c7e9fb636cbe8046e1a5ce031ff5d84f7bf753f9e4307c6c3dedcc9756844177093dd46ccade06',
	confirmations: 8343,
};

describe('transfer', () => {
	var transfer;
	var transactionLogic;
	var transferBindings;
	var accountModule;

	before(done => {
		application.init(
			{ sandbox: { name: 'lisk_test_logic_transfer' } },
			(err, scope) => {
				accountModule = scope.modules.accounts;
				transfer = new Transfer(
					modulesLoader.scope.logger,
					modulesLoader.scope.schema
				);
				transferBindings = {
					account: accountModule,
				};
				transfer.bind(accountModule);
				transactionLogic = scope.logic.transaction;
				transactionLogic.attachAssetType(transactionTypes.SEND, transfer);
				done();
			}
		);
	});

	after(done => {
		application.cleanup(done);
	});

	describe('bind', () => {
		it('should be okay with correct params', () => {
			return expect(() => {
				transfer.bind(transferBindings.account);
			}).to.not.throw();
		});

		after(() => {
			return transfer.bind(transferBindings.account);
		});
	});

	describe('calculateFee', () => {
		it('should return the correct fee for a transfer', () => {
			return expect(
<<<<<<< HEAD
				transfer.calculateFee(validTransaction).equals(new Bignum(FEES.SEND))
=======
				transfer
					.calculateFee(validTransaction)
					.equals(new Bignum(constants.fees.send))
>>>>>>> 5d1dc35a
			).to.be.true;
		});

		it('should return the same fee for a transfer with additional data', () => {
			var transaction = _.clone(validTransaction);
			transaction.asset = {
				data: '0',
			};
			return expect(
<<<<<<< HEAD
				transfer.calculateFee(transaction).equals(new Bignum(FEES.SEND))
=======
				transfer.calculateFee
					.call(transactionLogic, transaction)
					.equals(constants.fees.send)
>>>>>>> 5d1dc35a
			).to.be.true;
		});
	});

	describe('verify', () => {
		it('should return error if recipientId is not set', done => {
			var transaction = _.cloneDeep(validTransaction);
			delete transaction.recipientId;

			transfer.verify(transaction, validSender, err => {
				expect(err).to.equal('Missing recipient');
				done();
			});
		});

		it('should return error if amount is less than 0', done => {
			var transaction = _.cloneDeep(validTransaction);
			transaction.amount = -10;

			transfer.verify(transaction, validSender, err => {
				expect(err).to.equal('Invalid transaction amount');
				done();
			});
		});

		it('should verify okay for valid transaction', done => {
			transfer.verify(validTransaction, validSender, done);
		});
	});

	describe('process', () => {
		it('should be okay', done => {
			transfer.process(validTransaction, validSender, done);
		});
	});

	describe('getBytes', () => {
		it('should return null for empty asset', () => {
			return expect(transfer.getBytes(validTransaction)).to.eql(null);
		});

		it('should return bytes of data asset', () => {
			var transaction = _.cloneDeep(validTransaction);
			var data = "1'";
			transaction.asset = {
				data,
			};

			return expect(transfer.getBytes(transaction)).to.eql(
				Buffer.from(data, 'utf8')
			);
		});

		it('should be okay for utf-8 data value', () => {
			var transaction = _.cloneDeep(validTransaction);
			var data = 'Zażółć gęślą jaźń';
			transaction.asset = {
				data,
			};

			return expect(transfer.getBytes(transaction)).to.eql(
				Buffer.from(data, 'utf8')
			);
		});
	});

	describe('applyConfirmed', () => {
		var dummyBlock = {
			id: '9314232245035524467',
			height: 1,
		};

		function undoConfirmedTransaction(transaction, sender, done) {
			transfer.undoConfirmed(transaction, dummyBlock, sender, done);
		}

		it('should return error if recipientid is not set', done => {
			var transaction = _.cloneDeep(validTransaction);
			delete transaction.recipientId;
			transfer.applyConfirmed(transaction, dummyBlock, validSender, err => {
				expect(err).to.equal('Invalid public key');
				done();
			});
		});

		it('should be okay for a valid transaction', done => {
			accountModule.getAccount(
				{ address: validTransaction.recipientId },
				(err, accountBefore) => {
					expect(err).to.not.exist;
					expect(accountBefore).to.exist;

					var amount = new Bignum(validTransaction.amount.toString());
					var balanceBefore = new Bignum(accountBefore.balance.toString());

					transfer.applyConfirmed(
						validTransaction,
						dummyBlock,
						validSender,
						err => {
							expect(err).to.not.exist;

							accountModule.getAccount(
								{ address: validTransaction.recipientId },
								(err, accountAfter) => {
									expect(err).to.not.exist;
									expect(accountAfter).to.exist;

									var balanceAfter = new Bignum(
										accountAfter.balance.toString()
									);
									expect(
										balanceBefore.plus(amount).equals(balanceAfter.toString())
									).to.be.true;
									undoConfirmedTransaction(validTransaction, validSender, done);
								}
							);
						}
					);
				}
			);
		});
	});

	describe('undoConfirmed', () => {
		var dummyBlock = {
			id: '9314232245035524467',
			height: 1,
		};

		function applyConfirmedTransaction(transaction, sender, done) {
			transfer.applyConfirmed(transaction, dummyBlock, sender, done);
		}

		it('should return error if recipientid is not set', done => {
			var transaction = _.cloneDeep(validTransaction);
			delete transaction.recipientId;

			transfer.undoConfirmed(transaction, dummyBlock, validSender, err => {
				expect(err).to.equal('Invalid public key');
				done();
			});
		});

		it('should be okay for a valid transaction', done => {
			accountModule.getAccount(
				{ address: validTransaction.recipientId },
				(err, accountBefore) => {
					expect(err).to.not.exist;

					var amount = new Bignum(validTransaction.amount.toString());
					var balanceBefore = new Bignum(accountBefore.balance.toString());

					transfer.undoConfirmed(
						validTransaction,
						dummyBlock,
						validSender,
						err => {
							expect(err).to.not.exist;

							accountModule.getAccount(
								{ address: validTransaction.recipientId },
								(err, accountAfter) => {
									var balanceAfter = new Bignum(
										accountAfter.balance.toString()
									);

									expect(err).to.not.exist;
									expect(
										balanceAfter.plus(amount).equals(balanceBefore.toString())
									).to.be.true;
									applyConfirmedTransaction(
										validTransaction,
										validSender,
										done
									);
								}
							);
						}
					);
				}
			);
		});
	});

	describe('applyUnconfirmed', () => {
		it('should be okay with valid params', done => {
			transfer.applyUnconfirmed(validTransaction, validSender, done);
		});
	});

	describe('undoUnconfirmed', () => {
		it('should be okay with valid params', done => {
			transfer.undoUnconfirmed(validTransaction, validSender, done);
		});
	});

	describe('objectNormalize', () => {
		it('should remove blockId from transaction', () => {
			var transaction = _.cloneDeep(validTransaction);
			transaction.blockId = '9314232245035524467';

			return expect(transfer.objectNormalize(transaction)).to.not.have.key(
				'blockId'
			);
		});

		it('should not remove data field', () => {
			var transaction = _.cloneDeep(validTransaction);
			transaction.asset = {
				data: '123',
			};

			return expect(transfer.objectNormalize(transaction).asset).to.eql(
				transaction.asset
			);
		});

		it('should throw error if value is null', () => {
			var transaction = _.cloneDeep(validTransaction);
			transaction.asset = {
				data: null,
			};

			return expect(() => {
				transfer.objectNormalize(transaction);
			}).to.throw(
				'Failed to validate transfer schema: Expected type string but found type null'
			);
		});

		it('should throw error if value is undefined', () => {
			var transaction = _.cloneDeep(validTransaction);
			transaction.asset = {
				data: undefined,
			};

			return expect(() => {
				transfer.objectNormalize(transaction);
			}).to.throw(
				'Failed to validate transfer schema: Expected type string but found type undefined'
			);
		});

		it(`should throw error if data field length is greater than ${
			ADDITIONAL_DATA.MAX_LENGTH
		} characters`, () => {
			var invalidString = randomstring.generate(ADDITIONAL_DATA.MAX_LENGTH + 1);
			var transaction = _.cloneDeep(validTransaction);
			transaction.asset = {
				data: invalidString,
			};

			return expect(() => {
				transfer.objectNormalize(transaction);
			}).to.throw(
				`Failed to validate transfer schema: Object didn't pass validation for format additionalData: ${invalidString}`
			);
		});

		it(`should throw error if data field length is greater than ${
			ADDITIONAL_DATA.MAX_LENGTH
		} bytes`, () => {
			var invalidString = `${randomstring.generate(
				ADDITIONAL_DATA.MAX_LENGTH - 1
			)}现`;
			var transaction = _.cloneDeep(validTransaction);
			transaction.asset = {
				data: invalidString,
			};

			return expect(() => {
				transfer.objectNormalize(transaction);
			}).to.throw(
				`Failed to validate transfer schema: Object didn't pass validation for format additionalData: ${invalidString}`
			);
		});
	});

	describe('dbRead', () => {
		it('should return null when data field is not set', () => {
			return expect(transfer.dbRead(rawValidTransaction)).to.eql(null);
		});

		it('should be okay when data field is set', () => {
			var rawTransaction = _.cloneDeep(rawValidTransaction);
			var data = '123';
			rawTransaction.tf_data = data;

			return expect(transfer.dbRead(rawTransaction)).to.eql({
				data,
			});
		});
	});

	describe('ready', () => {
		it('should return true for single signature transaction', () => {
			return expect(transfer.ready(validTransaction, validSender)).to.equal(
				true
			);
		});

		it('should return false for multi signature transaction with less signatures', () => {
			var transaction = _.cloneDeep(validTransaction);
			var vs = _.cloneDeep(validSender);
			vs.multisignatures = [validKeypair.publicKey.toString('hex')];

			return expect(transactionLogic.ready(transaction, vs)).to.equal(false);
		});

		it('should return true for multi signature transaction with alteast min signatures', () => {
			var transaction = _.cloneDeep(validTransaction);
			var vs = _.cloneDeep(validSender);
			vs.multisignatures = [validKeypair.publicKey.toString('hex')];
			vs.multimin = 1;

			delete transaction.signature;
			transaction.signature = transactionLogic.sign(senderKeypair, transaction);
			transaction.signatures = [
				transactionLogic.multisign(validKeypair, transaction),
			];

			return expect(transactionLogic.ready(transaction, vs)).to.equal(true);
		});
	});
});<|MERGE_RESOLUTION|>--- conflicted
+++ resolved
@@ -144,13 +144,7 @@
 	describe('calculateFee', () => {
 		it('should return the correct fee for a transfer', () => {
 			return expect(
-<<<<<<< HEAD
 				transfer.calculateFee(validTransaction).equals(new Bignum(FEES.SEND))
-=======
-				transfer
-					.calculateFee(validTransaction)
-					.equals(new Bignum(constants.fees.send))
->>>>>>> 5d1dc35a
 			).to.be.true;
 		});
 
@@ -160,13 +154,9 @@
 				data: '0',
 			};
 			return expect(
-<<<<<<< HEAD
-				transfer.calculateFee(transaction).equals(new Bignum(FEES.SEND))
-=======
 				transfer.calculateFee
 					.call(transactionLogic, transaction)
-					.equals(constants.fees.send)
->>>>>>> 5d1dc35a
+					.equals(FEES.SEND)
 			).to.be.true;
 		});
 	});
