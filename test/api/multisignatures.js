--- conflicted
+++ resolved
@@ -7,13 +7,6 @@
 var sendTransaction = require('../common/complexTransactions.js').sendTransaction;
 var sendSignature = require('../common/complexTransactions.js').sendSignature;
 
-<<<<<<< HEAD
-var constants = require('../../helpers/constants.js');
-
-var totalMembers = 15;
-var requiredSignatures = 15;
-=======
->>>>>>> b92d9a10
 var multisigAccount = node.randomAccount();
 var multisigTransaction;
 var keysGroup;
@@ -28,27 +21,8 @@
 	//create multisig transaction
 	sendLISK({
 		secret: node.gAccount.password,
-<<<<<<< HEAD
-		amount: randomLISK,
-		recipientId: account.address
-	}, function (err, res) {
-		node.expect(res.body).to.have.property('success').to.be.ok;
-		if (res.body.success && i != null) {
-			accounts[i].balance = randomLISK / node.normalizer;
-		}
-		done();
-	});
-}
-
-function sendLISKFromMultisigAccount (password, amount, recipient, done) {
-	node.put('/api/transactions/', {
-		secret: password,
-		amount: amount,
-		recipientId: recipient
-=======
 		amount: node.randomLISK(),
 		address: multisigAccount.address
->>>>>>> b92d9a10
 	}, function (err, res) {
 		node.expect(err).to.be.null;
 		node.onNewBlock(function () {
@@ -57,438 +31,8 @@
 				return '+' + account.publicKey;  
 			});
-<<<<<<< HEAD
-		},
-		function (err) {
-			done(err);
-		}
-	);
-}
-
-// Used for KeysGroup
-var Keys;
-
-function makeKeysGroup () {
-	var keysgroup = [];
-	for (var i = 0; i < totalMembers; i++) {
-		var member = '+' + accounts[i].publicKey;
-		keysgroup.push(member);
-	}
-	return keysgroup;
-}
-
-before(function (done) {
-	var i = 0;
-	async.eachSeries(accounts, function (account, eachCb) {
-		sendLISK(account, i, function () {
-			i++;
-			return eachCb();
-		});
-	}, function (err) {
-		return done(err);
-	});
-});
-
-before(function (done) {
-	sendLISK(multisigAccount, null, done);
-});
-
-before(function (done) {
-	node.onNewBlock(function (err) {
-		done(err);
-	});
-});
-
-describe('PUT /api/multisignatures', function () {
-
-	before(function () {
-		Keys = makeKeysGroup();
-	});
-
-	var validParams;
-
-	beforeEach(function () {
-		validParams = {
-			secret: multisigAccount.password,
-			lifetime: parseInt(node.randomNumber(1,72)),
-			min: requiredSignatures,
-			keysgroup: makeKeysGroup()
-		};
-	});
-
-	it('using random passphase should fail', function (done) {
-		validParams.secret = node.randomPassword();
-
-		node.put('/api/multisignatures', validParams, function (err, res) {
-			node.expect(res.body).to.have.property('success').to.be.not.ok;
-			node.expect(res.body).to.have.property('error').to.match(/Account does not have enough LSK: [0-9]+L balance: 0/);
-			done();
-		});
-	});
-
-	it('using empty keysgroup should fail', function (done) {
-		validParams.keysgroup = [];
-
-		node.put('/api/multisignatures', validParams, function (err, res) {
-			node.expect(res.body).to.have.property('success').to.be.not.ok;
-			node.expect(res.body).to.have.property('error').to.equal('Array is too short (0), minimum 1');
-			done();
-		});
-	});
-
-	it('using sender in the keysgroup should fail', function (done) {
-		validParams.keysgroup.pop();
-		validParams.keysgroup.push('+' + multisigAccount.publicKey);
-
-		node.put('/api/multisignatures', validParams, function (err, res) {
-			node.expect(res.body).to.have.property('success').to.be.not.ok;
-			node.expect(res.body).to.have.property('error').to.equal('Invalid multisignature keysgroup. Can not contain sender');
-			done();
-		});
-	});
-
-	it('using no math operator in keysgroup should fail', function (done) {
-		validParams.keysgroup = validParams.keysgroup.map(function (v) {
-			return v.substring(1);
-		});
-
-		node.put('/api/multisignatures', validParams, function (err, res) {
-			node.expect(res.body).to.have.property('success').to.be.not.ok;
-			node.expect(res.body).to.have.property('error').to.equal('Invalid math operator in multisignature keysgroup');
-			done();
-		});
-	});
-
-	it('using invalid math operator in keysgroup should fail', function (done) {
-		validParams.keysgroup = validParams.keysgroup.map(function (v) {
-			return '-' + v.substring(1);
-		});
-
-		node.put('/api/multisignatures', validParams, function (err, res) {
-			node.expect(res.body).to.have.property('success').to.be.not.ok;
-			node.expect(res.body).to.have.property('error').to.equal('Invalid math operator in multisignature keysgroup');
-			done();
-		});
-	});
-
-	it('using same member twice should fail', function (done) {
-		validParams.keysgroup.pop();
-		validParams.keysgroup.push(validParams.keysgroup[1]);
-
-		node.put('/api/multisignatures', validParams, function (err, res) {
-			node.expect(res.body).to.have.property('success').to.be.not.ok;
-			node.expect(res.body).to.have.property('error').to.equal('Encountered duplicate public key in multisignature keysgroup');
-			done();
-		});
-	});
-
-	it('using null member in keysgroup should fail', function (done) {
-		validParams.keysgroup.pop();
-		validParams.keysgroup.push(null);
-
-		node.put('/api/multisignatures', validParams, function (err, res) {
-			node.expect(res.body).to.have.property('success').to.be.not.ok;
-			node.expect(res.body).to.have.property('error').to.equal('Invalid member in keysgroup');
-			done();
-		});
-	});
-
-	it('using keysgroup length less than minimum acceptable length should fail', function (done) {
-		validParams.keysgroup = [];
-
-		node.put('/api/multisignatures', validParams, function (err, res) {
-			node.expect(res.body).to.have.property('success').to.be.not.ok;
-			node.expect(res.body).to.have.property('error').to.equal('Array is too short (0), minimum 1');
-			done();
-		});
-	});
-
-	it('using keysgroup length greater than maximum acceptable length should fail', function (done) {
-		validParams.keysgroup = Array.apply(null, new Array(constants.multisigConstraints.keysgroup.maxItems + 1)).map(function () {
-			return '+' + node.lisk.crypto.getKeys(node.randomPassword()).publicKey;
-		});
-
-		node.put('/api/multisignatures', validParams, function (err, res) {
-			node.expect(res.body).to.have.property('success').to.be.not.ok;
-			node.expect(res.body).to.have.property('error').to.equal('Array is too long (16), maximum 15');
-			done();
-		});
-	});
-
-	it('using min bigger than keysgroup size plus 1 should fail', function (done) {
-		validParams.keysgroup.pop();
-		validParams.min = validParams.keysgroup.length + 1;
-
-		node.put('/api/multisignatures', validParams, function (err, res) {
-			node.expect(res.body).to.have.property('success').to.be.not.ok;
-			node.expect(res.body).to.have.property('error').to.equal('Invalid multisignature min. Must be less than or equal to keysgroup size');
-			done();
-		});
-	});
-
-	it('using min more than maximum acceptable should fail', function (done) {
-		validParams.min = constants.multisigConstraints.min.maximum + 1;
-
-		node.put('/api/multisignatures', validParams, function (err, res) {
-			node.expect(res.body).to.have.property('success').to.be.not.ok;
-			node.expect(res.body).to.have.property('error').to.equal('Value 16 is greater than maximum 15');
-			done();
-		});
-	});
-
-	it('using min less than minimum acceptable should fail', function (done) {
-		validParams.min = 0;
-
-		node.put('/api/multisignatures', validParams, function (err, res) {
-			node.expect(res.body).to.have.property('success').to.be.not.ok;
-			node.expect(res.body).to.have.property('error').to.equal('Value 0 is less than minimum 1');
-			done();
-		}, true);
-	});
-
-	it('using empty keysgroup should fail', function (done) {
-		validParams.keysgroup = [];
-
-		node.put('/api/multisignatures', validParams, function (err, res) {
-			node.expect(res.body).to.have.property('success').to.be.not.ok;
-			node.expect(res.body).to.have.property('error');
-			done();
-		});
-	});
-
-	it('using no keysgroup should fail', function (done) {
-		delete validParams.keysgroup;
-
-		node.put('/api/multisignatures', validParams, function (err, res) {
-			node.expect(res.body).to.have.property('success').to.be.not.ok;
-			node.expect(res.body).to.have.property('error');
-			done();
-		});
-	});
-
-	it('using string keysgroup should fail', function (done) {
-		validParams.keysgroup = 'invalid';
-
-		node.put('/api/multisignatures', validParams, function (err, res) {
-			node.expect(res.body).to.have.property('success').to.be.not.ok;
-			node.expect(res.body).to.have.property('error');
-			done();
-		});
-	});
-
-	it('using null member in keysgroup should fail', function (done) {
-		var multiSigTx = {
-			secret: multisigAccount.password,
-			lifetime: parseInt(node.randomNumber(1,72)),
-			min: requiredSignatures,
-			keysgroup: makeKeysGroup()
-		};
-		multiSigTx.keysgroup.pop();
-		multiSigTx.keysgroup.push(null);
-
-		node.put('/api/multisignatures', multiSigTx, function (err, res) {
-			node.expect(res.body).to.have.property('success').to.be.not.ok;
-			node.expect(res.body).to.have.property('error').to.equal('Invalid member in keysgroup');
-			done();
-		});
-	});
-
-	it('using invalid member in keysgroup should fail', function (done) {
-		var multiSigTx = {
-			secret: multisigAccount.password,
-			lifetime: parseInt(node.randomNumber(1,72)),
-			min: requiredSignatures,
-			keysgroup: makeKeysGroup()
-		};
-		multiSigTx.keysgroup.pop();
-		multiSigTx.keysgroup.push('+' + node.eAccount.publicKey + 'A');
-
-		node.put('/api/multisignatures', multiSigTx, function (err, res) {
-			node.expect(res.body).to.have.property('success').to.be.not.ok;
-			node.expect(res.body).to.have.property('error').to.equal('Invalid public key in multisignature keysgroup');
-			done();
-		});
-	});
-
-	it('using no passphase should fail', function (done) {
-		delete validParams.secret;
-
-		node.put('/api/multisignatures', validParams, function (err, res) {
-			node.expect(res.body).to.have.property('success').to.be.not.ok;
-			node.expect(res.body).to.have.property('error');
-			done();
-		});
-	});
-
-	it('using invalid passphrase should fail', function (done) {
-		validParams.secret = multisigAccount.password + 'inv4lid';
-
-		node.put('/api/multisignatures', validParams, function (err, res) {
-			node.expect(res.body).to.have.property('success').to.be.not.ok;
-			node.expect(res.body).to.have.property('error');
-			done();
-		});
-	});
-
-	it('using no lifetime', function (done) {
-		delete validParams.lifetime;
-
-		node.put('/api/multisignatures', validParams, function (err, res) {
-			node.expect(res.body).to.have.property('success').to.be.not.ok;
-			node.expect(res.body).to.have.property('error');
-			done();
-		});
-	});
-
-	it('using string lifetime should fail', function (done) {
-		validParams.lifetime = 'invalid';
-
-		node.put('/api/multisignatures', validParams, function (err, res) {
-			node.expect(res.body).to.have.property('success').to.be.not.ok;
-			node.expect(res.body).to.have.property('error');
-			done();
-		});
-	});
-
-	it('using lifetime greater than maximum allowed should fail', function (done) {
-		validParams.lifetime = constants.multisigConstraints.lifetime.maximum + 1;
-
-		node.put('/api/multisignatures', validParams, function (err, res) {
-			node.expect(res.body).to.have.property('success').to.be.not.ok;
-			node.expect(res.body).to.have.property('error').to.equal('Value 73 is greater than maximum 72');
-			done();
-		});
-	});
-
-	it('using lifetime == 0 should fail', function (done) {
-		validParams.lifetime = 0;
-
-		node.put('/api/multisignatures', validParams, function (err, res) {
-			node.expect(res.body).to.have.property('success').to.be.not.ok;
-			node.expect(res.body).to.have.property('error');
-			done();
-		});
-	});
-
-	it('using negative lifetime should fail', function (done) {
-		validParams.lifetime = -1;
-
-		node.put('/api/multisignatures', validParams, function (err, res) {
-			node.expect(res.body).to.have.property('success').to.be.not.ok;
-			node.expect(res.body).to.have.property('error');
-			done();
-		});
-	});
-
-	it('using no min should fail', function (done) {
-		delete validParams.min;
-
-		node.put('/api/multisignatures', validParams, function (err, res) {
-			node.expect(res.body).to.have.property('success').to.be.not.ok;
-			node.expect(res.body).to.have.property('error');
-			done();
-		});
-	});
-
-	it('using string min should fail', function (done) {
-		validParams.min = 'invalid';
-
-		node.put('/api/multisignatures', validParams, function (err, res) {
-			node.expect(res.body).to.have.property('success').to.be.not.ok;
-			node.expect(res.body).to.have.property('error');
-			done();
-		});
-	});
-
-	it('using min greater than the total members should fail', function (done) {
-		validParams.min = totalMembers + 5;
-
-		node.put('/api/multisignatures', validParams, function (err, res) {
-			node.expect(res.body).to.have.property('success').to.be.not.ok;
-			node.expect(res.body).to.have.property('error');
-			done();
-		});
-	});
-
-	it('using min == 0 should fail', function (done) {
-		validParams.min = 0;
-
-		node.put('/api/multisignatures', validParams, function (err, res) {
-			node.expect(res.body).to.have.property('success').to.be.not.ok;
-			node.expect(res.body).to.have.property('error');
-			done();
-		});
-	});
-
-	it('using negative min should fail', function (done) {
-		validParams.min = -1;
-
-		node.put('/api/multisignatures', validParams, function (err, res) {
-			node.expect(res.body).to.have.property('success').to.be.not.ok;
-			node.expect(res.body).to.have.property('error');
-			done();
-		});
-	});
-
-	describe('valid multisigs transactions with different min and keysgroup values', function () {
-		var multisigAccount1 = node.randomAccount();
-		var multisigAccount2 = node.randomAccount();
-		var multisigAccount3 = node.randomAccount();
-
-		before(function (done) {
-			async.every([multisigAccount1, multisigAccount2, multisigAccount3], function (acc, cb) {
-				sendLISK(acc, 0, cb);
-			}, done);
-		});
-
-		before(function (done) {
-			node.onNewBlock(done);
-		});
-
-		it('using valid params should be ok for min 1 and keysgroup array 1', function (done) {
-			var params = {
-				secret: multisigAccount1.password,
-				lifetime: 11,
-				min: 1,
-				keysgroup: ['+' + node.lisk.crypto.getKeys(node.randomPassword()).publicKey]
-			};
-
-			node.put('/api/multisignatures', params, function (err, res) {
-				node.expect(res.body).to.have.property('success').to.be.ok;
-				node.expect(res.body).to.have.property('transactionId').that.is.not.empty;
-				done();
-			});
-		});
-
-		it('using valid params should be ok when min 5 and keysgroup array 5', function (done) {
-			var params = {
-				secret: multisigAccount2.password,
-				lifetime: 11,
-				min: 5,
-				keysgroup: Array.apply(null, Array(5)).map(function () { return '+' + node.lisk.crypto.getKeys(node.randomPassword()).publicKey; })
-			};
-
-			node.put('/api/multisignatures', params, function (err, res) {
-				node.expect(res.body).to.have.property('success').to.be.ok;
-				node.expect(res.body).to.have.property('transactionId').that.is.not.empty;
-				done();
-			});
-		});
-	});
-
-	it('using valid params should be ok when min 15 and keysgroup array is 15', function (done) {
-		node.put('/api/multisignatures', validParams, function (err, res) {
-			node.expect(res.body).to.have.property('success').to.be.ok;
-			node.expect(res.body).to.have.property('transactionId').that.is.not.empty;
-			multiSigTx.txId = res.body.transactionId;
-			multiSigTx.lifetime = validParams.lifetime;
-			multiSigTx.members = Keys;
-			multiSigTx.min = requiredSignatures;
-			done();
-=======
 			multisigTransaction = node.lisk.multisignature.createMultisignature(multisigAccount.password, null, keysGroup, 71, keysGroup.length);
 			sendTransaction(multisigTransaction, done);
->>>>>>> b92d9a10
 		});
 	});
 });
@@ -542,12 +86,8 @@
 				node.expect(pending.transaction.asset.multisignature).to.have.property('keysgroup').that.is.an('array');
 				node.expect(pending.transaction.asset.multisignature).to.have.property('lifetime').that.is.a('number');
 				node.expect(pending.transaction).to.have.property('signature').that.is.a('string');
-<<<<<<< HEAD
-				node.expect(pending.transaction).to.have.property('id').that.is.equal(multiSigTx.txId);
-=======
 				node.expect(pending.transaction).to.have.property('id').that.is.equal(multisigTransaction.id);
 				node.expect(pending.transaction).to.have.property('fee').that.is.equal(node.fees.multisignatureRegistrationFee * (keysGroup.length + 1));
->>>>>>> b92d9a10
 				node.expect(pending.transaction).to.have.property('senderId').that.is.eql(multisigAccount.address);
 				node.expect(pending.transaction).to.have.property('receivedAt').that.is.a('string');
 			}
@@ -558,187 +98,9 @@
 	});
 });
 
-<<<<<<< HEAD
-describe('PUT /api/transactions', function () {
-
-	it('when group transaction is pending should be ok', function (done) {
-		sendLISKFromMultisigAccount(multisigAccount.password, 100000000, node.gAccount.address, function (err, transactionId) {
-			node.onNewBlock(function (err) {
-				node.get('/api/transactions/get?id=' + transactionId, function (err, res) {
-					node.expect(res.body).to.have.property('success').to.be.ok;
-					node.expect(res.body).to.have.property('transaction');
-					node.expect(res.body.transaction).to.have.property('id').to.equal(transactionId);
-					done();
-				});
-			});
-		});
-	});
-});
-
-describe('POST /api/multisignatures/sign (group)', function () {
-
-	var validParams;
-
-	var passphrases = accounts.map(function (account) {
-		return account.password;
-	});
-
-	beforeEach(function (done) {
-		validParams = {
-			secret: accounts[0].password,
-			transactionId: multiSigTx.txId
-		};
-		done();
-	});
-
-	it('using random passphrase should fail', function (done) {
-		validParams.secret = node.randomPassword();
-
-		node.post('/api/multisignatures/sign', validParams, function (err, res) {
-			node.expect(res.body).to.have.property('success').to.be.not.ok;
-			done();
-		});
-	});
-
-	it('using null passphrase should fail', function (done) {
-		validParams.secret = null;
-
-		node.post('/api/multisignatures/sign', validParams, function (err, res) {
-			node.expect(res.body).to.have.property('success').to.be.not.ok;
-			done();
-		});
-	});
-
-	it('using undefined passphrase should fail', function (done) {
-		validParams.secret = undefined;
-
-		node.post('/api/multisignatures/sign', validParams, function (err, res) {
-			node.expect(res.body).to.have.property('success').to.be.not.ok;
-			done();
-		});
-	});
-
-	it('using one less than total signatures should not confirm transaction', function (done) {
-		confirmTransaction(multiSigTx.txId, passphrases.slice(0, (passphrases.length - 1)), function () {
-			node.onNewBlock(function (err) {
-				node.get('/api/transactions/get?id=' + multiSigTx.txId, function (err, res) {
-					node.expect(res.body).to.have.property('success').to.be.not.ok;
-					done();
-				});
-			});
-		});
-	});
-
-	it('using same signature again should fail', function (done) {
-		node.post('/api/multisignatures/sign', validParams, function (err, res) {
-			node.expect(res.body).to.have.property('success').to.be.not.ok;
-			node.expect(res.body).to.have.property('error').to.equal('Transaction already signed');
-			done();
-		});
-	});
-
-	it('using same signature again should not confirm transaction', function (done) {
-		node.post('/api/multisignatures/sign', validParams, function (err, res) {
-			node.onNewBlock(function (err) {
-				node.get('/api/transactions/get?id=' + multiSigTx.txId, function (err, res) {
-					node.expect(res.body).to.have.property('success').to.be.not.ok;
-					done();
-				});
-			});
-		});
-	});
-
-	it('using one more signature should confirm transaction', function (done) {
-		confirmTransaction(multiSigTx.txId, passphrases.slice(-1), function () {
-			node.onNewBlock(function (err) {
-				node.get('/api/transactions/get?id=' + multiSigTx.txId, function (err, res) {
-					node.expect(res.body).to.have.property('success').to.be.ok;
-					node.expect(res.body).to.have.property('transaction');
-					node.expect(res.body.transaction).to.have.property('id').to.equal(multiSigTx.txId);
-					done();
-				});
-			});
-		});
-	});
-});
-
-describe('POST /api/multisignatures/sign (transaction)', function () {
-
-	var validParams;
-
-	var passphrases = accounts.map(function (account) {
-		return account.password;
-	});
-
-	before(function (done) {
-		sendLISKFromMultisigAccount(multisigAccount.password, 100000000, node.gAccount.address, function (err, transactionId) {
-			multiSigTx.txId = transactionId;
-			node.onNewBlock(function (err) {
-				done();
-			});
-		});
-	});
-
-	beforeEach(function (done) {
-		validParams = {
-			secret: accounts[0].password,
-			transactionId: multiSigTx.txId
-		};
-		done();
-	});
-
-	it('using one less than minimum signatures should not confirm transaction', function (done) {
-		confirmTransaction(multiSigTx.txId, passphrases.slice(0, (multiSigTx.min - 1)), function () {
-			node.onNewBlock(function (err) {
-				node.get('/api/transactions/get?id=' + multiSigTx.txId, function (err, res) {
-					node.expect(res.body).to.have.property('success').to.be.not.ok;
-					done();
-				});
-			});
-		});
-	});
-
-	it('using same signature again should fail', function (done) {
-		node.post('/api/multisignatures/sign', validParams, function (err, res) {
-			node.expect(res.body).to.have.property('success').to.be.not.ok;
-			node.expect(res.body).to.have.property('error').to.equal('Transaction already signed');
-			done();
-		});
-	});
-
-	it('using same signature again should not confirm transaction', function (done) {
-		node.post('/api/multisignatures/sign', validParams, function (err, res) {
-			node.onNewBlock(function (err) {
-				node.get('/api/transactions/get?id=' + multiSigTx.txId, function (err, res) {
-					node.expect(res.body).to.have.property('success').to.be.not.ok;
-					done();
-				});
-			});
-		});
-	});
-
-	it('using one more signature should confirm transaction', function (done) {
-		confirmTransaction(multiSigTx.txId, passphrases.slice(-1), function () {
-			node.onNewBlock(function (err) {
-				node.get('/api/transactions/get?id=' + multiSigTx.txId, function (err, res) {
-					node.expect(res.body).to.have.property('success').to.be.ok;
-					node.expect(res.body).to.have.property('transaction');
-					node.expect(res.body.transaction).to.have.property('id').to.equal(multiSigTx.txId);
-					done();
-				});
-			});
-		});
-	});
-});
-
-describe('POST /api/multisignatures/sign (regular account)', function () {
-
-	var transactionId;
-=======
 describe('POST signatures/sign (regular account)', function () {
 
 	var transaction;
->>>>>>> b92d9a10
 
 	before(function (done) {
 		transaction = node.lisk.transaction.createTransaction(accounts[0].address, 1, node.gAccount.password);
