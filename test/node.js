--- conflicted
+++ resolved
@@ -83,39 +83,6 @@
 
 node.swaggerDef = swaggerHelper.getSwaggerSpec();
 
-<<<<<<< HEAD
-node._.mixin({
-	/**
-	 * Lodash mixin to sort collection case-insensitively
-	 *
-	 * @param {Array} arr
-	 * @param {string} [sortOrder=asc] - Sorting order asc|desc
-	 * @return {*}
-	 */
-	dbSort: function (arr, sortOrder) {
-		var sortFactor = (sortOrder === 'desc' ? -1 : 1);
-
-		return node._.clone(arr).sort(function (a, b ) {
-			// If first element is empty push it downward
-			if(node._.isEmpty(a) && !node._.isEmpty(b)) {return sortFactor * 1; }
-
-			// If second element is empty pull it upward
-			if(!node._.isEmpty(a) && node._.isEmpty(b)) {return sortFactor * -1; }
-
-			// If both are empty keep same order
-			if(node._.isEmpty(a) && node._.isEmpty(b)) { return sortFactor * 0; }
-
-			// Convert to lower case and remove special characters
-			var s1lower = a.replace(/[^a-zA-Z0-9]/g, '');
-			var s2lower = b.replace(/[^a-zA-Z0-9]/g, '');
-
-			return s1lower.localeCompare(s2lower) * sortFactor;
-		});
-	}
-}, {chain: false});
-
-=======
->>>>>>> ce63cb67
 // Optional logging
 if (process.env.SILENT === 'true') {
 	node.debug = function () {};
