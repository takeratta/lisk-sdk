--- conflicted
+++ resolved
@@ -17,21 +17,12 @@
 const async = require('async');
 const transactionTypes = require('../helpers/transaction_types.js');
 
-<<<<<<< HEAD
-let cacheReady = true;
-const errorCacheDisabled = 'Cache Unavailable';
-let client;
-let self;
-let logger;
-let cacheEnabled;
-=======
 var cacheReady = true;
 var errorCacheDisabled = 'Cache Disabled';
 var client;
 var self;
 var logger;
 var cacheEnabled;
->>>>>>> 02d35b04
 
 /**
  * Cache module.
