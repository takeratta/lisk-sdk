--- conflicted
+++ resolved
@@ -574,33 +574,6 @@
 
 // Shared API
 /**
-<<<<<<< HEAD
- * Public methods, accessible via API
- */
-Transactions.prototype.shared = {
-
-	/**
-	 * Search transactions based on the query parameter passed.
-	 *
-	 * @param {Object} 	filters - Filters applied to results
-	 * @param {string} 	filters.id
-	 * @param {string} 	filters.blockId
-	 * @param {string} 	filters.recipientId
-	 * @param {string} 	filters.recipientPublicKey
-	 * @param {string} 	filters.senderId
-	 * @param {string} 	filters.senderPublicKey
-	 * @param {int}		filters.transactionType
-	 * @param {int}    	filters.fromHeight
-	 * @param {int}    	filters.toHeight
-	 * @param {string} 	filters.minAmount
-	 * @param {string} 	filters.maxAmount
-	 * @param {int} 	filters.fromTimestamp
-	 * @param {int} 	filters.toTimestamp
-	 * @param {string} 	filters.sort
-	 * @param {int} 	filters.limit
-	 * @param {int} 	filters.offset
-	 * @param {function} cb - Callback function
-=======
  * Public methods, accessible via API.
  */
 Transactions.prototype.shared = {
@@ -624,7 +597,6 @@
 	 * @param {int} filters.limit - Limit applied to results.
 	 * @param {int} filters.offset - Offset value for results.
 	 * @param {function} cb - Callback function.
->>>>>>> 883b29ed
 	 * @returns {setImmediateCallbackObject}
 	 */
 	getTransactions: function (filters, cb) {
