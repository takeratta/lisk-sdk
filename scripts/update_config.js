--- conflicted
+++ resolved
@@ -19,6 +19,7 @@
  * 		A user manual can be found on documentation site under /documentation/lisk-core/upgrade/upgrade-configurations
  */
 
+const extend = require('extend');
 const fs = require('fs');
 const path = require('path');
 const program = require('commander');
@@ -45,13 +46,9 @@
 	process.exit(1);
 }
 
-console.info('Running config migration from 1.0.x to 1.1.x');
 console.info('Starting configuration migration...');
-
-<<<<<<< HEAD
-// Old config in 1.0.x will be single unified config file.
-const oldConfig = loadJSONFile(oldConfigPath);
-=======
+let oldConfig = JSON.parse(fs.readFileSync(oldConfigPath, 'utf8'));
+let newConfig = JSON.parse(fs.readFileSync(newConfigPath, 'utf8'));
 // If old release was a 1.0.0-rc.1 release
 if (oldConfig.version === '1.0.0-rc.1') {
 	// Values to keep from new config file
@@ -65,19 +62,25 @@
 	// https://github.com/LiskHQ/lisk/issues/2208
 	delete oldConfig.forging.defaultPassword;
 
-	copyTheConfigFile();
+	const modifiedConfig = extend(true, {}, newConfig, oldConfig);
+
+	try {
+		fs.writeFileSync(newConfigPath, JSON.stringify(modifiedConfig, null, '\t'));
+	} catch (error) {
+		console.error('Error writing configuration file', error);
+		process.exit(1);
+	}
+
+	console.info('Configuration migration completed.');
 
 	// No further changes required
 	process.exit(0);
 }
 
-newConfig.api.ssl = extend(true, {}, oldConfig.ssl);
-delete oldConfig.ssl;
+console.info('Running config migration from 1.0.x to 1.1.x');
 
-// Values to keep from new config file
-delete oldConfig.version;
-delete oldConfig.minVersion;
->>>>>>> 7db094c8
+// Old config in 1.0.x will be single unified config file.
+oldConfig = loadJSONFile(oldConfigPath);
 
 // Had dedicated ssl config only for API
 // https://github.com/LiskHQ/lisk/issues/2154
@@ -149,24 +152,12 @@
 	}
 });
 
-<<<<<<< HEAD
 // Old configuration is up-to-date with new configuration.
 // now we need to extract differences from default config file
 // to write those in network specific directory
 const customConfig = {};
 observableDiff(defaultConfig, oldConfig, d => {
 	applyChange(customConfig, oldConfig, d);
-=======
-if (oldConfig.db.user.trim() === '') {
-	oldConfig.db.user = 'lisk';
-}
-
-// Peers migration
-oldConfig.peers.list = oldConfig.peers.list.map(p => {
-	p.wsPort = p.port + 1;
-	delete p.port;
-	return p;
->>>>>>> 7db094c8
 });
 
 console.info(`\nWriting updated configuration to ${newConfigPath}`);
@@ -176,39 +167,4 @@
 	} else {
 		console.info('\nConfiguration migration completed.');
 	}
-<<<<<<< HEAD
-});
-=======
-
-	console.info('\nMigrating your secrets...');
-	oldConfig.forging.secret.forEach(secret => {
-		console.info('.......');
-		oldConfig.forging.delegates.push({
-			encryptedPassphrase: lisk.default.cryptography.stringifyEncryptedPassphrase(
-				lisk.default.cryptography.encryptPassphraseWithPassword(
-					secret,
-					password
-				)
-			),
-			publicKey: lisk.default.cryptography.getPrivateAndPublicKeyFromPassphrase(
-				secret
-			).publicKey,
-		});
-	});
-
-	delete oldConfig.forging.secret;
-}
-
-function copyTheConfigFile() {
-	const modifiedConfig = extend(true, {}, newConfig, oldConfig);
-
-	try {
-		fs.writeFileSync(newConfigPath, JSON.stringify(modifiedConfig, null, '\t'));
-	} catch (error) {
-		console.error('Error writing configuration file', error);
-		process.exit(1);
-	}
-
-	console.info('Configuration migration completed.');
-}
->>>>>>> 7db094c8
+});