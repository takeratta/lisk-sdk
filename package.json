{
  "name": "lisk",
<<<<<<< HEAD
  "version": "0.9.16a",
=======
  "version": "0.9.16",
>>>>>>> a004da1d
  "private": true,
  "engines": {
    "node": "=6.12.3",
    "npm": "=3.10.10"
  },
  "scripts": {
    "start": "node app.js",
    "test": "bash test.sh",
    "jenkins": "./node_modules/.bin/grunt jenkins --verbose",
    "eslint": "./node_modules/.bin/grunt eslint-nofix --verbose",
    "fetchCoverage": "./node_modules/.bin/grunt exec:fetchCoverage --verbose",
    "jsdoc": "jsdoc -c docs/conf.json --verbose --pedantic",
    "server-docs": "npm run jsdoc && http-server docs/jsdoc/"
  },
  "author": "Lisk Foundation <admin@lisk.io>, lightcurve GmbH <admin@lightcurve.io>",
  "license": "GPL-3.0",
  "dependencies": {
    "async": "=2.1.4",
    "bignumber.js": "=4.0.0",
    "body-parser": "=1.18.2",
    "bytebuffer": "=5.0.1",
    "change-case": "=3.0.1",
    "colors": "=1.1.2",
    "commander": "=2.9.0",
    "compression": "=1.7.1",
    "cors": "=2.8.1",
    "decompress-zip": "LiskHQ/decompress-zip#f46b0a3",
    "ejs": "=2.5.5",
    "express": "=4.16.0",
    "express-domain-middleware": "=0.1.0",
    "express-query-int": "=1.0.1",
    "express-rate-limit": "=2.6.0",
    "extend": "=3.0.0",
    "ip": "=1.1.5",
    "json-schema": "=0.2.3",
    "json-sql": "LiskHQ/json-sql#27e1ed1",
    "lisk-sandbox": "LiskHQ/lisk-sandbox#162da38",
    "lodash": "=4.17.4",
    "method-override": "=2.3.10",
    "npm": "=3.10.10",
    "pg-monitor": "=0.7.1",
    "pg-native": "=1.10.0",
    "pg-promise": "=5.9.2",
    "popsicle": "=9.0.0",
    "randomstring": "=1.1.5",
    "redis": "=2.7.1",
    "rimraf": "=2.5.4",
    "semver": "=5.3.0",
    "socket.io": "=2.0.2",
    "sodium": "LiskHQ/node-sodium#895ac4482a56a34eba81205e43e0c859490fb99d",
    "strftime": "=0.10.0",
    "valid-url": "=1.0.9",
    "validator": "=6.2.1",
    "validator.js": "=2.0.3",
    "z-schema": "=3.18.2"
  },
  "devDependencies": {
    "bitcore-mnemonic": "=1.1.1",
    "bluebird": "=3.5.0",
    "browserify-bignum": "=1.3.0-2",
    "chai": "=3.5.0",
    "chai-bignumber": "=2.0.0",
    "coveralls": "=2.11.16",
    "crypto-browserify": "=3.11.0",
    "csv": "=1.1.1",
    "faker": "=3.1.0",
    "grunt": "=1.0.1",
    "grunt-cli": "=1.2.0",
    "grunt-contrib-compress": "=1.4.1",
    "grunt-eslint": "=19.0.0",
    "grunt-exec": "=1.0.1",
    "grunt-obfuscator": "=0.1.0",
    "istanbul": "=0.4.5",
    "istanbul-middleware": "=0.2.2",
    "jsdoc": "=3.4.3",
    "jsdox": "=0.4.10",
    "lisk-js": "=0.5.0",
    "mocha": "=3.2.0",
    "moment": "=2.17.1",
    "rewire": "=2.5.2",
    "rx-node": "=1.0.2",
    "sinon": "=1.17.7",
    "supertest": "=3.0.0"
  }
}<|MERGE_RESOLUTION|>--- conflicted
+++ resolved
@@ -1,10 +1,6 @@
 {
   "name": "lisk",
-<<<<<<< HEAD
-  "version": "0.9.16a",
-=======
   "version": "0.9.16",
->>>>>>> a004da1d
   "private": true,
   "engines": {
     "node": "=6.12.3",
