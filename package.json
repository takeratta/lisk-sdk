--- conflicted
+++ resolved
@@ -1,10 +1,6 @@
 {
   "name": "lisk",
-<<<<<<< HEAD
-  "version": "0.8.0",
-=======
   "version": "0.8.1",
->>>>>>> 79dd512d
   "private": true,
   "scripts": {
     "start": "node app.js",
