const InMemoryChannel = require('../../../../../../src/controller/channels/in_memory_channel');
const BaseChannel = require('../../../../../../src/controller/channels/base_channel');
const Bus = require('../../../../../../src/controller/bus');

jest.mock('../../../../../../src/controller/bus');

describe('InMemoryChannel Channel', () => {
	// Arrange
	const params = {
		moduleAlias: 'moduleAlias',
		events: ['event1', 'event2'],
		actions: {
			action1: jest.fn(),
			action2: jest.fn(),
			action3: jest.fn(),
		},
		options: {},
	};
	let inMemoryChannel = null;
	const bus = new Bus();

	beforeEach(() => {
		// Act
		inMemoryChannel = new InMemoryChannel(
			params.moduleAlias,
			params.events,
			params.actions,
			params.options
		);
	});

	describe('inheritance', () => {
		it('should be extended from BaseChannel class', () => {
			// Assert
			expect(InMemoryChannel.prototype).toBeInstanceOf(BaseChannel);
		});

		it('should call BaseChannel class constructor with arguments', () => {
			// Arrange
			let IsolatedInMemoryChannel;
			let IsolatedBaseChannel;

			/**
			 * Since `event_emitter` and `BaseChannel` was required on top of the test file,
			 * we have to isolate the modules to using the same module state from previous
			 * require calls.
			 */
			jest.isolateModules(() => {
				// no need to restore mock since, `restoreMocks` option was set to true in unit test config file.
				jest.doMock('../../../../../../src/controller/channels/base_channel');
				IsolatedInMemoryChannel = require('../../../../../../src/controller/channels/in_memory_channel');
				IsolatedBaseChannel = require('../../../../../../src/controller/channels/base_channel');
			});

			// Act
			inMemoryChannel = new IsolatedInMemoryChannel(
				params.moduleAlias,
				params.events,
				params.actions,
				params.options
			);

			// Assert
			expect(IsolatedBaseChannel).toHaveBeenCalledWith(
				params.moduleAlias,
				params.events,
				params.actions,
				params.options
			);
		});
	});

<<<<<<< HEAD
	describe('#registerToBus', () => {
		it('should call `bus.registerChannel` method with given arguments', async () => {
			// Act
			await inMemoryChannel.registerToBus(bus);
=======
	describe('#constructor', () => {
		it('should create the instance with given arguments.', () => {
			// Assert
			expect(inMemoryChannel).toHaveProperty('moduleAlias');
			expect(inMemoryChannel).toHaveProperty('options');
		});
	});

	describe('#registerToBus', () => {
		it('should call `bus.registerChannel` method with given arguments', async () => {
			// Act
			await inMemoryChannel.registerToBus(params.bus);
>>>>>>> 86b6b7ac

			// Assert
			expect(inMemoryChannel.bus).toBe(params.bus);
			expect(inMemoryChannel.bus.registerChannel).toHaveBeenCalledWith(
				inMemoryChannel.moduleAlias,
				inMemoryChannel.eventsList.map(event => event.name),
				inMemoryChannel.actionsList.map(action => action.name),
				{ type: 'inMemory', channel: inMemoryChannel }
			);
		});
	});

	describe('#subscribe', () => {
		it('should throw TypeError when eventName was not provided', () => {
			// Assert
			expect(inMemoryChannel.subscribe).toThrow(TypeError);
		});

		it.todo('write integration test to check if event is being listened');
	});

	describe('#publish', () => {
		it('should throw TypeError when eventName was not provided', () => {
			// Assert
			expect(inMemoryChannel.publish).toThrow(
				'Event name "undefined" must be a valid name with module name.'
			);
		});

		it.todo('write integration test to check if event is being published');
	});

	describe('#invoke', () => {
		it('should throw TypeError when action name was not provided', () => {
			// Assert
			expect(inMemoryChannel.invoke()).rejects.toBeInstanceOf(TypeError);
		});
	});
});<|MERGE_RESOLUTION|>--- conflicted
+++ resolved
@@ -70,12 +70,6 @@
 		});
 	});
 
-<<<<<<< HEAD
-	describe('#registerToBus', () => {
-		it('should call `bus.registerChannel` method with given arguments', async () => {
-			// Act
-			await inMemoryChannel.registerToBus(bus);
-=======
 	describe('#constructor', () => {
 		it('should create the instance with given arguments.', () => {
 			// Assert
@@ -87,11 +81,10 @@
 	describe('#registerToBus', () => {
 		it('should call `bus.registerChannel` method with given arguments', async () => {
 			// Act
-			await inMemoryChannel.registerToBus(params.bus);
->>>>>>> 86b6b7ac
+			await inMemoryChannel.registerToBus(bus);
 
 			// Assert
-			expect(inMemoryChannel.bus).toBe(params.bus);
+			expect(inMemoryChannel.bus).toBe(bus);
 			expect(inMemoryChannel.bus.registerChannel).toHaveBeenCalledWith(
 				inMemoryChannel.moduleAlias,
 				inMemoryChannel.eventsList.map(event => event.name),
