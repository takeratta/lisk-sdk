--- conflicted
+++ resolved
@@ -46,13 +46,8 @@
 				config
 			);
 
-<<<<<<< HEAD
 			expect(config.components.logger.logFileName).toBe(
 				`${process.cwd()}/logs/${params.label}/lisk.log`
-=======
-			expect(config.components.logger.filename).toBe(
-				`logs/${params.label}/lisk.log`
->>>>>>> a4a77e76
 			);
 		});
 
