/*
 * Copyright © 2019 Lisk Foundation
 *
 * See the LICENSE file at the top-level directory of this distribution
 * for licensing information.
 *
 * Unless otherwise agreed in a custom licensing agreement with the Lisk Foundation,
 * no part of this software, including this file, may be copied, modified,
 * propagated, or distributed except according to the terms contained in the
 * LICENSE file.
 *
 * Removal or modification of this copyright notice is prohibited.
 */

'use strict';

// Global imports
const rewire = require('rewire');
const async = require('async');
const _ = require('lodash');
const { registeredTransactions } = require('./registered_transactions');
const jobsQueue = require('../../../src/modules/chain/utils/jobs_queue');
const { Sequence } = require('../../../src/modules/chain/utils/sequence');
const { BlockSlots } = require('../../../src/modules/chain/blocks/block_slots');
const { createCacheComponent } = require('../../../src/components/cache');
const { StorageSandbox } = require('./storage_sandbox');

let currentAppScope;

const ChainModule = require('../../../src/modules/chain');
const NetworkModule = require('../../../src/modules/network');
const HttpAPIModule = require('../../../src/modules/http_api');

const modulesMigrations = {};
modulesMigrations[ChainModule.alias] = ChainModule.migrations;
modulesMigrations[NetworkModule.alias] = NetworkModule.migrations;
modulesMigrations[HttpAPIModule.alias] = HttpAPIModule.migrations;

const initStepsForTest = {
	initModules: async scope => {
		scope.rewiredModules = {};
		const modules = {};

		const {
			TransactionInterfaceAdapter: RewiredTransactionInterfaceAdapter,
		} = rewire('../../../src/modules/chain/interface_adapters');

		scope.rewiredModules.interfaceAdapters = {};
		scope.rewiredModules.interfaceAdapters.transactions = RewiredTransactionInterfaceAdapter;
		scope.slots = new BlockSlots({
			epochTime: __testContext.config.constants.EPOCH_TIME,
			interval: __testContext.config.constants.BLOCK_TIME,
			blocksPerRound: __testContext.config.constants.ACTIVE_DELEGATES,
		});
		modules.interfaceAdapters = {};
		modules.interfaceAdapters.transactions = new RewiredTransactionInterfaceAdapter(
			__testContext.config.modules.chain.registeredTransactions,
		);
		const {
			Rounds: RewiredRounds,
		} = require('../../../src/modules/chain/rounds');
		modules.rounds = new RewiredRounds({
			channel: scope.channel,
			components: {
				logger: scope.components.logger,
				storage: scope.components.storage,
			},
			slots: scope.slots,
			config: {
				exceptions: __testContext.config.modules.chain.exceptions,
				constants: {
					activeDelegates: __testContext.config.constants.ACTIVE_DELEGATES,
				},
			},
		});
		const { Blocks: RewiredBlocks } = rewire(
			'../../../src/modules/chain/blocks',
		);
		modules.blocks = new RewiredBlocks({
			logger: scope.components.logger,
			storage: scope.components.storage,
			sequence: scope.sequence,
			genesisBlock: __testContext.config.genesisBlock,
			slots: scope.slots,
			exceptions: __testContext.config.modules.chain.exceptions,
			roundsModule: modules.rounds,
			interfaceAdapters: modules.interfaceAdapters,
			blockReceiptTimeout: __testContext.config.constants.BLOCK_RECEIPT_TIMEOUT,
			loadPerIteration: 1000,
			maxPayloadLength: __testContext.config.constants.MAX_PAYLOAD_LENGTH,
			maxTransactionsPerBlock:
				__testContext.config.constants.MAX_TRANSACTIONS_PER_BLOCK,
			activeDelegates: __testContext.config.constants.ACTIVE_DELEGATES,
			rewardDistance: __testContext.config.constants.REWARDS.DISTANCE,
			rewardOffset: __testContext.config.constants.REWARDS.OFFSET,
			rewardMileStones: __testContext.config.constants.REWARDS.MILESTONES,
			totalAmount: __testContext.config.constants.TOTAL_AMOUNT,
			blockSlotWindow: __testContext.config.constants.BLOCK_SLOT_WINDOW,
		});
		scope.modules = modules;
		const { Peers } = rewire('../../../src/modules/chain/peers');
		scope.peers = new Peers({
			channel: scope.channel,
			minBroadhashConsensus:
				__testContext.config.constants.MIN_BROADHASH_CONSENSUS,
			forgingForce: __testContext.config.modules.chain.forging.force,
		});
		const { TransactionPool: RewiredTransactionPool } = rewire(
			'../../../src/modules/chain/transaction_pool',
		);
		scope.rewiredModules.transactionPool = RewiredTransactionPool;
		modules.transactionPool = new RewiredTransactionPool({
			storage: scope.components.storage,
			slots: scope.slots,
			blocks: modules.blocks,
			exceptions: __testContext.config.modules.chain.exceptions,
			logger: scope.components.logger,
			maxTransactionsPerQueue:
				__testContext.config.modules.chain.transactions.maxTransactionsPerQueue,
			expireTransactionsInterval:
				__testContext.config.constants.EXPIRY_INTERVAL,
			maxTransactionsPerBlock:
				__testContext.config.constants.MAX_TRANSACTIONS_PER_BLOCK,
			maxSharedTransactions:
				__testContext.config.constants.MAX_SHARED_TRANSACTIONS,
			broadcastInterval:
				__testContext.config.modules.chain.broadcasts.broadcastInterval,
			releaseLimit: __testContext.config.modules.chain.broadcasts.releaseLimit,
		});
		const { Loader: RewiredLoader } = rewire(
			'../../../src/modules/chain/loader',
		);
		scope.rewiredModules.loader = RewiredLoader;
		modules.loader = new RewiredLoader({
			channel: scope.channel,
			logger: scope.components.logger,
			storage: scope.components.storage,
			cache: scope.components.cache,
			sequence: scope.sequence,
			genesisBlock: __testContext.config.genesisBlock,
			transactionPoolModule: modules.transactionPool,
			blocksModule: modules.blocks,
			peersModule: modules.peers,
			interfaceAdapters: modules.interfaceAdapters,
			loadPerIteration:
				__testContext.config.modules.chain.loading.loadPerIteration,
			rebuildUpToRound:
				__testContext.config.modules.chain.loading.rebuildUpToRound,
			syncingActive: __testContext.config.modules.chain.syncing.active,
		});
		const { Forger: RewiredForge } = rewire(
			'../../../src/modules/chain/forger',
		);
		scope.rewiredModules.forger = RewiredForge;
		modules.forger = new RewiredForge({
			channel: scope.channel,
			logger: scope.components.logger,
			storage: scope.components.storage,
			slots: scope.slots,
			roundsModule: modules.rounds,
			transactionPoolModule: modules.transactionPool,
			blocksModule: modules.blocks,
			peersModule: modules.peers,
			activeDelegates: __testContext.config.constants.ACTIVE_DELEGATES,
			maxTransactionsPerBlock:
				__testContext.config.constants.MAX_TRANSACTIONS_PER_BLOCK,
			forgingDelegates: __testContext.config.modules.chain.forging.delegates,
			forgingForce: __testContext.config.modules.chain.forging.force,
			forgingDefaultPassword:
				__testContext.config.modules.chain.forging.defaultPassword,
		});
		const { Transport: RewiredTransport } = rewire(
			'../../../src/modules/chain/transport',
		);
		scope.rewiredModules.transport = RewiredTransport;
		modules.transport = new RewiredTransport({
			channel: scope.channel,
			logger: scope.components.logger,
			storage: scope.components.storage,
			applicationState: scope.applicationState,
			exceptions: __testContext.config.exceptions,
			transactionPoolModule: modules.transactionPool,
			blocksModule: modules.blocks,
			loaderModule: modules.loader,
			interfaceAdapters: modules.interfaceAdapters,
			nonce: __testContext.config.app.nonce,
			forgingForce: __testContext.config.modules.chain.forging.force,
			broadcasts: __testContext.config.modules.chain.broadcasts,
			maxSharedTransactions:
				__testContext.config.constants.MAX_SHARED_TRANSACTIONS,
		});

		return modules;
	},
};

// Init whole application inside tests
async function __init(sandbox, initScope) {
	__testContext.debug(
		'initApplication: Application initialization inside test environment started...',
	);

	jobsQueue.jobs = {};

	__testContext.config.modules.chain.syncing.active = false;
	__testContext.config.modules.chain.broadcasts.active = false;
	__testContext.config = Object.assign(
		__testContext.config,
		initScope.config || {},
	);

	const config = __testContext.config.modules.chain;
	let storage;
	if (!initScope.components) {
		initScope.components = {};
	}

	try {
		if (sandbox && !initScope.components.storage) {
			storage = new StorageSandbox(
				sandbox.config || __testContext.config.components.storage,
				sandbox.name,
			);
		} else {
			__testContext.config.components.storage.user =
				__testContext.config.components.storage.user || process.env.USER;
			storage = new StorageSandbox(__testContext.config.components.storage);
		}

		__testContext.debug(
			`initApplication: Target database - ${storage.options.database}`,
		);

		const startStorage = async () =>
			(storage.isReady ? Promise.resolve() : storage.bootstrap())
				.then(() => {
					storage.entities.Account.extendDefaultOptions({
						limit: global.constants.ACTIVE_DELEGATES,
					});

					return storage.adapter.task('clear-tables', t =>
						t.batch([
							storage.adapter.execute(
								'DELETE FROM blocks WHERE height > 1',
								{},
								{},
								t,
							),
							storage.adapter.execute('DELETE FROM blocks', {}, {}, t),
							storage.adapter.execute('DELETE FROM mem_accounts', {}, {}, t),
						]),
					);
				})
				.then(async status => {
					if (status) {
						await storage.entities.Migration.defineSchema();
						await storage.entities.Migration.applyAll(modulesMigrations);
					}
				});

		const logger = initScope.components.logger || {
			trace: sinonSandbox.spy(),
			debug: sinonSandbox.spy(),
			info: sinonSandbox.spy(),
			log: sinonSandbox.spy(),
			warn: sinonSandbox.spy(),
			error: sinonSandbox.spy(),
		};

		const scope = _.merge(
			{
				lastCommit: '',
				build: '',
				config,
				genesisBlock: { block: __testContext.config.genesisBlock },
				registeredTransactions,
				sequence: new Sequence({
					onWarning(current) {
						logger.warn('Main queue', current);
					},
				}),
				channel: {
					invoke: sinonSandbox.stub(),
					publish: sinonSandbox.stub(),
					suscribe: sinonSandbox.stub(),
					once: sinonSandbox.stub().callsArg(1),
				},
				applicationState: __testContext.config.initialState,
			},
			initScope,
		);
		const cache = createCacheComponent(
			__testContext.config.components.cache,
			logger,
		);

		scope.components = {
			logger,
			storage,
			cache,
		};

		await startStorage();
		await cache.bootstrap();

		scope.modules = await initStepsForTest.initModules(scope);

		// Listen to websockets
		// await scope.webSocket.listen();
		// Listen to http, https servers
		// await scope.network.listen();
		// logger.info('Modules ready and launched');

		currentAppScope = scope;
		__testContext.debug('initApplication: Rewired modules available');

		// Overwrite syncing function to prevent interfere with tests
		scope.modules.loader.syncing = function() {
			return false;
		};

		if (!initScope.waitForGenesisBlock) {
			scope.modules.delegates.onBlockchainReady = function() {};
			return scope;
		}

		// Overwrite onBlockchainReady function to prevent automatic forging
		await scope.modules.blocks.loadBlockChain();
		return scope;
	} catch (error) {
		__testContext.debug('Error during test application init.', error);
		throw error;
	}
}

function init(options, cb) {
	options = options || {};
	options.scope = options.scope ? options.scope : {};
	// Wait for genesisBlock only if false is provided
	options.scope.waitForGenesisBlock = options.waitForGenesisBlock !== false;

	__init(options.sandbox, options.scope)
		.then(scope => cb(null, scope))
		.catch(err => cb(err));
}

function cleanup(done) {
	if (
		Object.prototype.hasOwnProperty.call(currentAppScope, 'components') &&
		currentAppScope.components !== undefined
	) {
		currentAppScope.components.cache.cleanup();
	}
	async.eachSeries(
		currentAppScope.modules,
		(module, cb) => {
			if (typeof module.cleanup === 'function') {
				module.cleanup();
				return cb();
			}
			return cb();
		},
		err => {
			if (err) {
				currentAppScope.components.logger.error(err);
			} else {
				currentAppScope.components.logger.info('Cleaned up successfully');
			}
			// Disconnect from database instance if sandbox was used
			if (currentAppScope.components.storage) {
				currentAppScope.components.storage.cleanup();
			}
			done(err);
		},
	);
}

<<<<<<< HEAD
const initStepsForTest = {
	initModules: async scope => {
		scope.rewiredModules = {};
		const modules = {};

		const {
			TransactionInterfaceAdapter: RewiredTransactionInterfaceAdapter,
		} = rewire('../../../src/modules/chain/interface_adapters');

		scope.rewiredModules.interfaceAdapters = {};
		scope.rewiredModules.interfaceAdapters.transactions = RewiredTransactionInterfaceAdapter;
		scope.slots = new BlockSlots({
			epochTime: __testContext.config.constants.EPOCH_TIME,
			interval: __testContext.config.constants.BLOCK_TIME,
			blocksPerRound: __testContext.config.constants.ACTIVE_DELEGATES,
		});
		modules.interfaceAdapters = {};
		modules.interfaceAdapters.transactions = new RewiredTransactionInterfaceAdapter(
			__testContext.config.modules.chain.registeredTransactions
		);
		const {
			Rounds: RewiredRounds,
		} = require('../../../src/modules/chain/rounds');
		modules.rounds = new RewiredRounds({
			channel: scope.channel,
			components: {
				logger: scope.components.logger,
				storage: scope.components.storage,
			},
			slots: scope.slots,
			config: {
				exceptions: __testContext.config.modules.chain.exceptions,
				constants: {
					activeDelegates: __testContext.config.constants.ACTIVE_DELEGATES,
				},
			},
		});

		const { Dpos } = require('../../../src/modules/chain/dpos');
		modules.dpos = new Dpos({
			logger: scope.components.logger,
			slots: scope.slots,
			storage: scope.components.storage,
		});

		const { Blocks: RewiredBlocks } = rewire(
			'../../../src/modules/chain/blocks'
		);
		modules.blocks = new RewiredBlocks({
			logger: scope.components.logger,
			storage: scope.components.storage,
			sequence: scope.sequence,
			genesisBlock: __testContext.config.genesisBlock,
			slots: scope.slots,
			exceptions: __testContext.config.modules.chain.exceptions,
			roundsModule: modules.rounds,
			interfaceAdapters: modules.interfaceAdapters,
			blockReceiptTimeout: __testContext.config.constants.BLOCK_RECEIPT_TIMEOUT,
			loadPerIteration: 1000,
			maxPayloadLength: __testContext.config.constants.MAX_PAYLOAD_LENGTH,
			maxTransactionsPerBlock:
				__testContext.config.constants.MAX_TRANSACTIONS_PER_BLOCK,
			activeDelegates: __testContext.config.constants.ACTIVE_DELEGATES,
			rewardDistance: __testContext.config.constants.REWARDS.DISTANCE,
			rewardOffset: __testContext.config.constants.REWARDS.OFFSET,
			rewardMileStones: __testContext.config.constants.REWARDS.MILESTONES,
			totalAmount: __testContext.config.constants.TOTAL_AMOUNT,
			blockSlotWindow: __testContext.config.constants.BLOCK_SLOT_WINDOW,
		});
		scope.modules = modules;
		const { Peers } = rewire('../../../src/modules/chain/peers');
		scope.peers = new Peers({
			channel: scope.channel,
			minBroadhashConsensus:
				__testContext.config.constants.MIN_BROADHASH_CONSENSUS,
			forgingForce: __testContext.config.modules.chain.forging.force,
		});
		const { TransactionPool: RewiredTransactionPool } = rewire(
			'../../../src/modules/chain/transaction_pool'
		);
		scope.rewiredModules.transactionPool = RewiredTransactionPool;
		modules.transactionPool = new RewiredTransactionPool({
			storage: scope.components.storage,
			slots: scope.slots,
			blocks: modules.blocks,
			exceptions: __testContext.config.modules.chain.exceptions,
			logger: scope.components.logger,
			maxTransactionsPerQueue:
				__testContext.config.modules.chain.transactions.maxTransactionsPerQueue,
			expireTransactionsInterval:
				__testContext.config.constants.EXPIRY_INTERVAL,
			maxTransactionsPerBlock:
				__testContext.config.constants.MAX_TRANSACTIONS_PER_BLOCK,
			maxSharedTransactions:
				__testContext.config.constants.MAX_SHARED_TRANSACTIONS,
			broadcastInterval:
				__testContext.config.modules.chain.broadcasts.broadcastInterval,
			releaseLimit: __testContext.config.modules.chain.broadcasts.releaseLimit,
		});
		const { Loader: RewiredLoader } = rewire(
			'../../../src/modules/chain/loader'
		);
		scope.rewiredModules.loader = RewiredLoader;
		modules.loader = new RewiredLoader({
			channel: scope.channel,
			logger: scope.components.logger,
			storage: scope.components.storage,
			cache: scope.components.cache,
			sequence: scope.sequence,
			genesisBlock: __testContext.config.genesisBlock,
			transactionPoolModule: modules.transactionPool,
			blocksModule: modules.blocks,
			peersModule: modules.peers,
			interfaceAdapters: modules.interfaceAdapters,
			loadPerIteration:
				__testContext.config.modules.chain.loading.loadPerIteration,
			rebuildUpToRound:
				__testContext.config.modules.chain.loading.rebuildUpToRound,
			syncingActive: __testContext.config.modules.chain.syncing.active,
		});
		const { Forger: RewiredForge } = rewire(
			'../../../src/modules/chain/forger'
		);
		scope.rewiredModules.forger = RewiredForge;
		modules.forger = new RewiredForge({
			channel: scope.channel,
			logger: scope.components.logger,
			storage: scope.components.storage,
			slots: scope.slots,
			roundsModule: modules.rounds,
			transactionPoolModule: modules.transactionPool,
			blocksModule: modules.blocks,
			peersModule: modules.peers,
			activeDelegates: __testContext.config.constants.ACTIVE_DELEGATES,
			maxTransactionsPerBlock:
				__testContext.config.constants.MAX_TRANSACTIONS_PER_BLOCK,
			forgingDelegates: __testContext.config.modules.chain.forging.delegates,
			forgingForce: __testContext.config.modules.chain.forging.force,
			forgingDefaultPassword:
				__testContext.config.modules.chain.forging.defaultPassword,
			forgingWaitThreshold:
				__testContext.config.modules.chain.forging.waitThreshold,
		});
		const { Transport: RewiredTransport } = rewire(
			'../../../src/modules/chain/transport'
		);
		scope.rewiredModules.transport = RewiredTransport;
		modules.transport = new RewiredTransport({
			channel: scope.channel,
			logger: scope.components.logger,
			storage: scope.components.storage,
			applicationState: scope.applicationState,
			exceptions: __testContext.config.exceptions,
			transactionPoolModule: modules.transactionPool,
			blocksModule: modules.blocks,
			loaderModule: modules.loader,
			interfaceAdapters: modules.interfaceAdapters,
			nonce: __testContext.config.app.nonce,
			forgingForce: __testContext.config.modules.chain.forging.force,
			broadcasts: __testContext.config.modules.chain.broadcasts,
			maxSharedTransactions:
				__testContext.config.constants.MAX_SHARED_TRANSACTIONS,
		});

		return modules;
	},
};

=======
>>>>>>> a800c321
module.exports = {
	init,
	cleanup,
};<|MERGE_RESOLUTION|>--- conflicted
+++ resolved
@@ -73,6 +73,14 @@
 				},
 			},
 		});
+
+		const { Dpos } = require('../../../src/modules/chain/dpos');
+		modules.dpos = new Dpos({
+			logger: scope.components.logger,
+			slots: scope.slots,
+			storage: scope.components.storage,
+		});
+
 		const { Blocks: RewiredBlocks } = rewire(
 			'../../../src/modules/chain/blocks',
 		);
@@ -168,6 +176,8 @@
 			forgingForce: __testContext.config.modules.chain.forging.force,
 			forgingDefaultPassword:
 				__testContext.config.modules.chain.forging.defaultPassword,
+			forgingWaitThreshold:
+				__testContext.config.modules.chain.forging.waitThreshold,
 		});
 		const { Transport: RewiredTransport } = rewire(
 			'../../../src/modules/chain/transport',
@@ -375,177 +385,6 @@
 	);
 }
 
-<<<<<<< HEAD
-const initStepsForTest = {
-	initModules: async scope => {
-		scope.rewiredModules = {};
-		const modules = {};
-
-		const {
-			TransactionInterfaceAdapter: RewiredTransactionInterfaceAdapter,
-		} = rewire('../../../src/modules/chain/interface_adapters');
-
-		scope.rewiredModules.interfaceAdapters = {};
-		scope.rewiredModules.interfaceAdapters.transactions = RewiredTransactionInterfaceAdapter;
-		scope.slots = new BlockSlots({
-			epochTime: __testContext.config.constants.EPOCH_TIME,
-			interval: __testContext.config.constants.BLOCK_TIME,
-			blocksPerRound: __testContext.config.constants.ACTIVE_DELEGATES,
-		});
-		modules.interfaceAdapters = {};
-		modules.interfaceAdapters.transactions = new RewiredTransactionInterfaceAdapter(
-			__testContext.config.modules.chain.registeredTransactions
-		);
-		const {
-			Rounds: RewiredRounds,
-		} = require('../../../src/modules/chain/rounds');
-		modules.rounds = new RewiredRounds({
-			channel: scope.channel,
-			components: {
-				logger: scope.components.logger,
-				storage: scope.components.storage,
-			},
-			slots: scope.slots,
-			config: {
-				exceptions: __testContext.config.modules.chain.exceptions,
-				constants: {
-					activeDelegates: __testContext.config.constants.ACTIVE_DELEGATES,
-				},
-			},
-		});
-
-		const { Dpos } = require('../../../src/modules/chain/dpos');
-		modules.dpos = new Dpos({
-			logger: scope.components.logger,
-			slots: scope.slots,
-			storage: scope.components.storage,
-		});
-
-		const { Blocks: RewiredBlocks } = rewire(
-			'../../../src/modules/chain/blocks'
-		);
-		modules.blocks = new RewiredBlocks({
-			logger: scope.components.logger,
-			storage: scope.components.storage,
-			sequence: scope.sequence,
-			genesisBlock: __testContext.config.genesisBlock,
-			slots: scope.slots,
-			exceptions: __testContext.config.modules.chain.exceptions,
-			roundsModule: modules.rounds,
-			interfaceAdapters: modules.interfaceAdapters,
-			blockReceiptTimeout: __testContext.config.constants.BLOCK_RECEIPT_TIMEOUT,
-			loadPerIteration: 1000,
-			maxPayloadLength: __testContext.config.constants.MAX_PAYLOAD_LENGTH,
-			maxTransactionsPerBlock:
-				__testContext.config.constants.MAX_TRANSACTIONS_PER_BLOCK,
-			activeDelegates: __testContext.config.constants.ACTIVE_DELEGATES,
-			rewardDistance: __testContext.config.constants.REWARDS.DISTANCE,
-			rewardOffset: __testContext.config.constants.REWARDS.OFFSET,
-			rewardMileStones: __testContext.config.constants.REWARDS.MILESTONES,
-			totalAmount: __testContext.config.constants.TOTAL_AMOUNT,
-			blockSlotWindow: __testContext.config.constants.BLOCK_SLOT_WINDOW,
-		});
-		scope.modules = modules;
-		const { Peers } = rewire('../../../src/modules/chain/peers');
-		scope.peers = new Peers({
-			channel: scope.channel,
-			minBroadhashConsensus:
-				__testContext.config.constants.MIN_BROADHASH_CONSENSUS,
-			forgingForce: __testContext.config.modules.chain.forging.force,
-		});
-		const { TransactionPool: RewiredTransactionPool } = rewire(
-			'../../../src/modules/chain/transaction_pool'
-		);
-		scope.rewiredModules.transactionPool = RewiredTransactionPool;
-		modules.transactionPool = new RewiredTransactionPool({
-			storage: scope.components.storage,
-			slots: scope.slots,
-			blocks: modules.blocks,
-			exceptions: __testContext.config.modules.chain.exceptions,
-			logger: scope.components.logger,
-			maxTransactionsPerQueue:
-				__testContext.config.modules.chain.transactions.maxTransactionsPerQueue,
-			expireTransactionsInterval:
-				__testContext.config.constants.EXPIRY_INTERVAL,
-			maxTransactionsPerBlock:
-				__testContext.config.constants.MAX_TRANSACTIONS_PER_BLOCK,
-			maxSharedTransactions:
-				__testContext.config.constants.MAX_SHARED_TRANSACTIONS,
-			broadcastInterval:
-				__testContext.config.modules.chain.broadcasts.broadcastInterval,
-			releaseLimit: __testContext.config.modules.chain.broadcasts.releaseLimit,
-		});
-		const { Loader: RewiredLoader } = rewire(
-			'../../../src/modules/chain/loader'
-		);
-		scope.rewiredModules.loader = RewiredLoader;
-		modules.loader = new RewiredLoader({
-			channel: scope.channel,
-			logger: scope.components.logger,
-			storage: scope.components.storage,
-			cache: scope.components.cache,
-			sequence: scope.sequence,
-			genesisBlock: __testContext.config.genesisBlock,
-			transactionPoolModule: modules.transactionPool,
-			blocksModule: modules.blocks,
-			peersModule: modules.peers,
-			interfaceAdapters: modules.interfaceAdapters,
-			loadPerIteration:
-				__testContext.config.modules.chain.loading.loadPerIteration,
-			rebuildUpToRound:
-				__testContext.config.modules.chain.loading.rebuildUpToRound,
-			syncingActive: __testContext.config.modules.chain.syncing.active,
-		});
-		const { Forger: RewiredForge } = rewire(
-			'../../../src/modules/chain/forger'
-		);
-		scope.rewiredModules.forger = RewiredForge;
-		modules.forger = new RewiredForge({
-			channel: scope.channel,
-			logger: scope.components.logger,
-			storage: scope.components.storage,
-			slots: scope.slots,
-			roundsModule: modules.rounds,
-			transactionPoolModule: modules.transactionPool,
-			blocksModule: modules.blocks,
-			peersModule: modules.peers,
-			activeDelegates: __testContext.config.constants.ACTIVE_DELEGATES,
-			maxTransactionsPerBlock:
-				__testContext.config.constants.MAX_TRANSACTIONS_PER_BLOCK,
-			forgingDelegates: __testContext.config.modules.chain.forging.delegates,
-			forgingForce: __testContext.config.modules.chain.forging.force,
-			forgingDefaultPassword:
-				__testContext.config.modules.chain.forging.defaultPassword,
-			forgingWaitThreshold:
-				__testContext.config.modules.chain.forging.waitThreshold,
-		});
-		const { Transport: RewiredTransport } = rewire(
-			'../../../src/modules/chain/transport'
-		);
-		scope.rewiredModules.transport = RewiredTransport;
-		modules.transport = new RewiredTransport({
-			channel: scope.channel,
-			logger: scope.components.logger,
-			storage: scope.components.storage,
-			applicationState: scope.applicationState,
-			exceptions: __testContext.config.exceptions,
-			transactionPoolModule: modules.transactionPool,
-			blocksModule: modules.blocks,
-			loaderModule: modules.loader,
-			interfaceAdapters: modules.interfaceAdapters,
-			nonce: __testContext.config.app.nonce,
-			forgingForce: __testContext.config.modules.chain.forging.force,
-			broadcasts: __testContext.config.modules.chain.broadcasts,
-			maxSharedTransactions:
-				__testContext.config.constants.MAX_SHARED_TRANSACTIONS,
-		});
-
-		return modules;
-	},
-};
-
-=======
->>>>>>> a800c321
 module.exports = {
 	init,
 	cleanup,
