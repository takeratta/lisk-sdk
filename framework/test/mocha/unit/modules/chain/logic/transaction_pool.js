--- conflicted
+++ resolved
@@ -17,24 +17,8 @@
 const pool = require('@liskhq/lisk-transaction-pool');
 const { Status: TransactionStatus } = require('@liskhq/lisk-transactions');
 const expect = require('chai').expect;
-<<<<<<< HEAD
-const TransactionPool = require('../../../../../../src/modules/chain/logic/transaction_pool.js');
-
-=======
-// Load config file - global (one from test directory)
-const Sequence = require('../../../../../../src/modules/chain/helpers/sequence');
-
-// Instantiate test subject
-const TransactionPool = rewire(
-	'../../../../../../src/modules/chain/logic/transaction_pool'
-);
-
-// Create fresh instance of jobsQueue
-const jobsQueue = rewire(
-	'../../../../../../src/modules/chain/helpers/jobs_queue'
-);
-const { TRANSACTION_TYPES, UNCONFIRMED_TRANSACTION_TIMEOUT } = global.constants;
->>>>>>> 2bbe32c4
+const TransactionPool = require('../../../../../../src/modules/chain/logic/transaction_pool');
+
 const config = __testContext.config;
 
 const {
@@ -147,29 +131,15 @@
 			);
 		});
 
-<<<<<<< HEAD
 		it('should return the value returned by pool.getTransactionsList', async () => {
 			const reverse = true;
 			const limit = 10;
 			expect(
 				transactionPool.getUnconfirmedTransactionList(reverse, limit)
 			).to.eql([]);
-=======
-	describe('addUnconfirmedTransaction', () => {
-		const unconfirmedTransaction = { id: '1123' };
-		const unconfirmedTransaction2 = {
-			id: '104568989234234L',
-			type: TRANSACTION_TYPES.MULTI,
-		};
-		before(done => {
-			transactionPool.addUnconfirmedTransaction(unconfirmedTransaction);
-			transactionPool.addUnconfirmedTransaction(unconfirmedTransaction2);
-			done();
->>>>>>> 2bbe32c4
-		});
-	});
-
-<<<<<<< HEAD
+		});
+	});
+
 	describe('getBundledTransactionList', () => {
 		let getTransactionsListStub;
 
@@ -188,28 +158,6 @@
 				reverse,
 				limit
 			);
-=======
-	describe('removeUnconfirmedTransaction', () => {
-		const unconfirmedTransaction = {
-			id: '104568989234234L',
-			type: TRANSACTION_TYPES.MULTI,
-		};
-		beforeEach(done => {
-			transactionPool.addUnconfirmedTransaction(unconfirmedTransaction);
-			done();
-		});
-
-		it('should remove unconfirmed transactions', async () => {
-			expect(transactionPool.unconfirmed.transactions)
-				.to.be.an('array')
-				.to.deep.include(unconfirmedTransaction);
-
-			transactionPool.removeUnconfirmedTransaction(unconfirmedTransaction.id);
-
-			return expect(transactionPool.unconfirmed.transactions)
-				.to.be.an('array')
-				.to.not.include(unconfirmedTransaction);
->>>>>>> 2bbe32c4
 		});
 
 		it('should return the value returned by pool.getTransactionsList', async () => {
@@ -279,7 +227,6 @@
 		});
 	});
 
-<<<<<<< HEAD
 	describe('getTransactionsList', () => {
 		const queueName = 'testQueue';
 		const dummyTransactionsList = new Array(100)
@@ -289,150 +236,12 @@
 		beforeEach(async () => {
 			transactionPool.pool.queues[queueName] = {
 				transactions: dummyTransactionsList,
-=======
-	describe('countQueued', () => {
-		it('should return count of queued transaction exists in pool', async () =>
-			expect(transactionPool.countQueued()).to.not.be.an.instanceof(Number));
-	});
-
-	describe('addMultisignatureTransaction', () => {
-		it('should add multi transaction', async () => {
-			const transaction = {
-				id: '103111423423423',
-				type: TRANSACTION_TYPES.MULTI,
 			};
-			expect(transactionPool.multisignature.transactions)
-				.to.be.an('array')
-				.that.does.not.include(transaction);
-
-			transactionPool.addMultisignatureTransaction(transaction);
-
-			return expect(transactionPool.multisignature.transactions)
-				.to.be.an('array')
-				.that.does.include(transaction);
-		});
-
-		it('should not add existing multi transaction', async () => {
-			const transaction = {
-				id: '1043111423423423L',
-				type: TRANSACTION_TYPES.MULTI,
-			};
-			transactionPool.addMultisignatureTransaction(transaction);
-			expect(transactionPool.multisignature.transactions)
-				.to.be.an('array')
-				.that.does.include(transaction);
-			const beforeCount = transactionPool.countMultisignature();
-			transactionPool.addMultisignatureTransaction(transaction);
-			expect(transactionPool.countMultisignature()).to.eql(beforeCount);
-			return expect(transactionPool.multisignature.transactions)
-				.to.be.an('array')
-				.that.does.include(transaction);
-		});
-	});
-
-	describe('removeMultisignatureTransaction', () => {
-		it('should remove multi transaction', async () => {
-			const transaction = {
-				id: '10431411423423423L',
-				type: TRANSACTION_TYPES.MULTI,
->>>>>>> 2bbe32c4
-			};
-		});
-
-<<<<<<< HEAD
+		});
+
 		it('should return transactions from the queue passed as parameter', async () => {
 			expect(transactionPool.getTransactionsList(queueName)).to.eql(
 				dummyTransactionsList
-=======
-		it('should return transaction pool is full when bundled is greater than maxTransactionsPerQueue', done => {
-			const transaction = {
-				id: '131123423423L',
-				bundled: true,
-			};
-			transactionPool.countBundled = sinonSandbox.stub().returns(10000);
-			transactionPool.queueTransaction(transaction, null, res => {
-				expect(res).to.deep.equal('Transaction pool is full');
-				expect(transactionPool.getBundledTransaction(transaction.id)).to.be
-					.undefined;
-				done();
-			});
-		});
-
-		describe('when transaction type is MULTI', () => {
-			afterEach(done => {
-				transactionPool.countMultisignature = sinonSandbox.stub().returns(0);
-				transactionPool.countQueued = sinonSandbox.stub().returns(0);
-				done();
-			});
-
-			it('should return error multisignature transactionPool is greater than maxTransactionsPerQueue', done => {
-				const transaction = {
-					id: '131992423L',
-					bundled: false,
-					type: TRANSACTION_TYPES.MULTI,
-				};
-				transactionPool.countMultisignature = sinonSandbox.stub().returns(1001);
-				transactionPool.queueTransaction(transaction, null, res => {
-					expect(res).to.deep.equal('Transaction pool is full');
-					expect(transactionPool.getMultisignatureTransaction(transaction.id))
-						.to.be.undefined;
-					done();
-				});
-			});
-
-			it('should add transaction to multisignature queue', done => {
-				const transaction = {
-					id: '131992423L',
-					bundled: false,
-					type: TRANSACTION_TYPES.MULTI,
-				};
-				transactionPool.countMultisignature = sinonSandbox.stub().returns(100);
-				transactionPool.queueTransaction(transaction, null, res => {
-					expect(res).to.be.undefined;
-					expect(transactionPool.getMultisignatureTransaction(transaction.id))
-						.to.be.an('object')
-						.to.have.keys(['id', 'receivedAt', 'bundled', 'type'])
-						.that.does.include(transaction);
-					done();
-				});
-			});
-		});
-
-		it('should add transaction to bundle', done => {
-			const transaction = {
-				id: '13118423423423L',
-				bundled: true,
-			};
-			transactionPool.queueTransaction(transaction, null, async () => {
-				expect(transactionPool.getBundledTransaction(transaction.id))
-					.to.be.an('object')
-					.to.have.keys(['id', 'receivedAt', 'bundled'])
-					.that.does.include(transaction);
-				done();
-			});
-		});
-
-		it('should add transaction to queue', done => {
-			const transaction = {
-				id: '1311188423423423L',
-			};
-			transactionPool.queueTransaction(transaction, null, async () => {
-				expect(transactionPool.getQueuedTransaction(transaction.id))
-					.to.be.an('object')
-					.to.have.keys(['id', 'receivedAt'])
-					.that.does.include(transaction);
-				done();
-			});
-		});
-	});
-
-	describe('processUnconfirmedTransaction', () => {
-		let auxProcessVerifyTransaction;
-		beforeEach(done => {
-			resetStates();
-			auxProcessVerifyTransaction = TransactionPool.__get__(
-				'__private.processVerifyTransaction'
->>>>>>> 2bbe32c4
 			);
 		});
 
@@ -440,7 +249,6 @@
 			expect(transactionPool.getTransactionsList(queueName, true)).to.eql(
 				dummyTransactionsList.reverse()
 			);
-<<<<<<< HEAD
 		});
 
 		it('should limit the transactions returned based on the limit parameter', async () => {
@@ -473,180 +281,6 @@
 			expect(getUnconfirmedTransactionListStub).to.be.calledWithExactly(
 				false,
 				MAX_TRANSACTIONS_PER_BLOCK
-=======
-			transactionPool.transactionInPool.returns(false);
-			done();
-		});
-
-		it('should return error when transaction is already processed', done => {
-			const transaction = {
-				id: '1311188423423423L',
-				type: TRANSACTION_TYPES.MULTI,
-			};
-			transactionPool.transactionInPool.returns(true);
-			transactionPool.processUnconfirmedTransaction(transaction, true, res => {
-				expect(res).to.deep.equal(
-					'Transaction is already processed: 1311188423423423L'
-				);
-				done();
-			});
-		});
-
-		it('should fail to add transaction to queue when bundled is enabled', done => {
-			const transaction = {
-				id: '1234L',
-				type: TRANSACTION_TYPES.MULTI,
-				bundled: true,
-			};
-			sinonSandbox
-				.stub(transactionPool, 'queueTransaction')
-				.callsArgWith(2, 'Failed to queue bundled transaction');
-			transactionPool.processUnconfirmedTransaction(transaction, true, res => {
-				expect(res).to.deep.equal('Failed to queue bundled transaction');
-				done();
-			});
-		});
-
-		it('should add transaction to queue when bundled is enabled', done => {
-			const transaction = {
-				id: '1234L',
-				type: TRANSACTION_TYPES.MULTI,
-				bundled: true,
-			};
-			transactionPool.queueTransaction.callsArgWith(2, transaction);
-			transactionPool.processUnconfirmedTransaction(transaction, true, res => {
-				expect(res).to.deep.equal(transaction);
-				done();
-			});
-		});
-
-		it('should fail to process and verify transaction', done => {
-			const transaction = {
-				id: '1234L',
-				type: TRANSACTION_TYPES.MULTI,
-				bundled: false,
-			};
-
-			const processVerifyTransactionStub = sinonSandbox
-				.stub()
-				.callsArgWith(2, 'Failed to process unconfirmed transaction');
-			TransactionPool.__set__(
-				'__private.processVerifyTransaction',
-				processVerifyTransactionStub
-			);
-
-			transactionPool.processUnconfirmedTransaction(transaction, true, res => {
-				expect(res).to.deep.equal('Failed to process unconfirmed transaction');
-				done();
-			});
-		});
-
-		it('should process and verify transaction', done => {
-			const transaction = {
-				id: '1235674L',
-				type: TRANSACTION_TYPES.MULTI,
-				bundled: false,
-			};
-
-			const processVerifyTransactionStub = sinonSandbox
-				.stub()
-				.callsArgWith(2, transaction);
-			TransactionPool.__set__(
-				'__private.processVerifyTransaction',
-				processVerifyTransactionStub
-			);
-			transactionPool.processUnconfirmedTransaction(transaction, true, res => {
-				expect(res.id).to.deep.equal(transaction.id);
-				done();
-			});
-		});
-	});
-
-	describe('receiveTransactions', () => {
-		it('should throw error when transaction in invalid', async () => {
-			const invalidTransaction = {
-				id: '10431411423423423L',
-				type: TRANSACTION_TYPES.MULTI,
-			};
-			return expect(() => {
-				transactionPool.receiveTransactions(invalidTransaction, {});
-			}).to.throw();
-		});
-
-		it('should receive transaction already processed error when the transaction is processed before', done => {
-			const transaction = [
-				{ id: '10431411423423423L', type: TRANSACTION_TYPES.MULTI },
-			];
-			transactionPool.processUnconfirmedTransaction = sinonSandbox
-				.stub()
-				.callsArgWith(
-					2,
-					'Transaction is already processed: 10431411423423423L',
-					null
-				);
-
-			transactionPool.receiveTransactions(transaction, {}, (err, res) => {
-				expect(err).to.eql(
-					'Transaction is already processed: 10431411423423423L'
-				);
-				expect(res).to.deep.equal(transaction);
-				done();
-			});
-		});
-
-		it('should add transaction to queue when bundle is enabled', done => {
-			const transaction = [
-				{
-					id: '109249333874723L',
-					type: TRANSACTION_TYPES.MULTI,
-					bundled: true,
-				},
-			];
-			transactionPool.processUnconfirmedTransaction = sinonSandbox
-				.stub()
-				.callsArgWith(2, null, transaction);
-			transactionPool.receiveTransactions(transaction, {}, (err, res) => {
-				expect(err).to.be.null;
-				expect(res).to.deep.equal(transaction);
-				done();
-			});
-		});
-	});
-
-	describe('reindexQueues', () => {
-		before(done => {
-			transactionPool.addBundledTransaction({ id: '12345L', bundled: true });
-			transactionPool.addQueuedTransaction({ id: '126785L' });
-			transactionPool.addMultisignatureTransaction({
-				id: '123445L',
-				type: TRANSACTION_TYPES.MULTI,
-			});
-			transactionPool.addUnconfirmedTransaction({ id: '129887L' });
-			done();
-		});
-
-		it('should reindex previously removed/falsified transactions', async () => {
-			transactionPool.removeBundledTransaction('12345L');
-			transactionPool.removeQueuedTransaction('126785L');
-			transactionPool.removeMultisignatureTransaction('123445L');
-			transactionPool.removeUnconfirmedTransaction('129887L');
-			expect(transactionPool.bundled.transactions).that.does.include(false);
-			expect(transactionPool.queued.transactions).that.does.include(false);
-			expect(transactionPool.multisignature.transactions).that.does.include(
-				false
-			);
-			expect(transactionPool.unconfirmed.transactions).that.does.include(false);
-			transactionPool.reindexQueues();
-			expect(transactionPool.queued.transactions).that.does.not.include(false);
-			expect(transactionPool.multisignature.transactions).that.does.not.include(
-				false
-			);
-			expect(transactionPool.unconfirmed.transactions).that.does.not.include(
-				false
-			);
-			return expect(transactionPool.bundled.transactions).that.does.not.include(
-				false
->>>>>>> 2bbe32c4
 			);
 			expect(getMultisignatureTransactionListStub).to.be.calledWithExactly(
 				false,
@@ -714,40 +348,8 @@
 	describe('processUnconfirmedTransaction', () => {
 		let transaction;
 
-<<<<<<< HEAD
 		beforeEach(async () => {
 			transaction = dummyTransactions[0];
-=======
-		it('should call applyUnconfirmed', done => {
-			const transaction = {
-				id: '103111423423423',
-				type: TRANSACTION_TYPES.MULTI,
-			};
-			transactionPool.getMultisignatureTransactionList = sinonSandbox
-				.stub()
-				.returns([transaction]);
-			const unconfirmedCount = 0;
-			transactionPool.countUnconfirmed = sinonSandbox
-				.stub()
-				.returns(unconfirmedCount);
-			let applyUnconfirmedListStub = TransactionPool.__get__(
-				'__private.applyUnconfirmedList'
-			);
-			applyUnconfirmedListStub = sinonSandbox.stub().callsArgWith(1, null);
-			TransactionPool.__set__(
-				'__private.applyUnconfirmedList',
-				applyUnconfirmedListStub
-			);
-			transactionPool.fillPool(res => {
-				expect(applyUnconfirmedListStub.called).to.be.true;
-				expect(applyUnconfirmedListStub.args[0][0]).to.deep.equal([
-					transaction,
-				]);
-				expect(applyUnconfirmedListStub.args[0][1]).to.be.an('function');
-				expect(res).to.be.null;
-				done();
-			});
->>>>>>> 2bbe32c4
 		});
 
 		it('should call the callback with error if the transaction already exists', done => {
@@ -760,7 +362,6 @@
 			});
 		});
 
-<<<<<<< HEAD
 		it('should add transaction to the verified queue when status is OK', done => {
 			const transactionsResponses = [
 				{
@@ -773,20 +374,6 @@
 				.callsArg(1);
 			processTransactionsStub.checkPersistedTransactions.resolves({
 				transactionsResponses,
-=======
-		describe('transactionTimeOut', () => {
-			it('should return timeout for MULTI transaction type', async () => {
-				const transaction = {
-					id: '103111423423423',
-					type: TRANSACTION_TYPES.MULTI,
-					asset: {
-						multisignature: {
-							lifetime: 10,
-						},
-					},
-				};
-				return expect(transactionTimeOut(transaction)).to.deep.equal(10 * 3600);
->>>>>>> 2bbe32c4
 			});
 			processTransactionsStub.verifyTransactions.resolves({
 				transactionsResponses,
@@ -816,30 +403,8 @@
 			processTransactionsStub.checkPersistedTransactions.resolves({
 				transactionsResponses: transactionsResponses1,
 			});
-<<<<<<< HEAD
 			processTransactionsStub.verifyTransactions.resolves({
 				transactionsResponses: transactionsResponses2,
-=======
-
-			it('should expire transaction and remove transactions from queue', done => {
-				const transactions = [
-					{
-						id: '10313',
-						type: TRANSACTION_TYPES.MULTI,
-						receivedAt: new Date(new Date() - 180 * 60000),
-					},
-				];
-				transactionTimeOut.returns(0);
-				expireTransactions(transactions, async () => {
-					expect(logger.info.called).to.be.true;
-					expect(logger.info.args[0][0]).to.deep.equal(
-						`Expired transaction: ${
-							transactions[0].id
-						} received at: ${transactions[0].receivedAt.toUTCString()}`
-					);
-					done();
-				});
->>>>>>> 2bbe32c4
 			});
 			transactionPool.processUnconfirmedTransaction(transaction, false, () => {
 				expect(addMultisignatureTransactionStub).to.be.calledWith(transaction);
