/*
 * Copyright © 2018 Lisk Foundation
 *
 * See the LICENSE file at the top-level directory of this distribution
 * for licensing information.
 *
 * Unless otherwise agreed in a custom licensing agreement with the Lisk Foundation,
 * no part of this software, including this file, may be copied, modified,
 * propagated, or distributed except according to the terms contained in the
 * LICENSE file.
 *
 * Removal or modification of this copyright notice is prohibited.
 */

'use strict';

const async = require('async');
<<<<<<< HEAD
const { promisify } = require('util');
=======
const { Status: TransactionStatus } = require('@liskhq/lisk-transactions');
const { convertErrorsToString } = require('../helpers/error_handlers');
>>>>>>> ca7a626f
const jobsQueue = require('../helpers/jobs_queue');
const slots = require('../helpers/slots');
const definitions = require('../schema/definitions');
require('colors');

// Private fields
let components;
let modules;
let library;
let self;
const { ACTIVE_DELEGATES } = global.constants;
const __private = {};

__private.loaded = false;
__private.isActive = false;
__private.lastBlock = null;
__private.genesisBlock = null;
__private.total = 0;
__private.blocksToSync = 0;
__private.syncIntervalId = null;
__private.syncInterval = 10000;
__private.retries = 5;

/**
 * Main loader methods. Initializes library with scope content.
 * Calls private function initialize.
 *
 * @class
 * @memberof modules
 * @see Parent: {@link modules}
 * @requires async
 * @requires helpers/jobs_queue
 * @requires helpers/slots
 * @requires logic/peer
 * @param {function} cb - Callback function
 * @param {scope} scope - App instance
 * @returns {setImmediateCallback} cb, null, self
 */
class Loader {
	constructor(cb, scope) {
		library = {
			channel: scope.channel,
			logger: scope.components.logger,
			storage: scope.components.storage,
			network: scope.network,
			schema: scope.schema,
			sequence: scope.sequence,
			bus: scope.bus,
			genesisBlock: scope.genesisBlock,
			balancesSequence: scope.balancesSequence,
			logic: {
				account: scope.logic.account,
				peers: scope.logic.peers,
			},
			config: {
				loading: {
					loadPerIteration: scope.config.loading.loadPerIteration,
					snapshotRound: scope.config.loading.snapshotRound,
				},
				syncing: {
					active: scope.config.syncing.active,
				},
			},
		};
		self = this;

		__private.initialize();
		__private.lastBlock = library.genesisBlock;
		__private.genesisBlock = library.genesisBlock;

		// On App Ready
		library.channel.once('network:ready', () => {
			self.onAppReady();
		});

		setImmediate(cb, null, self);
	}
}

// Private methods
/**
 * Sets private network object with height 0 and peers empty array.
 *
 * @private
 */
__private.initialize = function() {
	__private.network = {
		height: 0, // Network height
		peers: [], // "Good" peers and with height close to network height
	};
};

/**
 * Cancels timers based on input parameter and private constant syncIntervalId
 * or Sync trigger by sending a socket signal with 'loader/sync' and setting
 * next sync with 1000 milliseconds.
 *
 * @private
 * @param {boolean} turnOn
 * @emits loader/sync
 * @todo Add description for the params
 */
__private.syncTrigger = function(turnOn) {
	if (turnOn === false && __private.syncIntervalId) {
		library.logger.trace('Clearing sync interval');
		clearTimeout(__private.syncIntervalId);
		__private.syncIntervalId = null;
	}
	if (turnOn === true && !__private.syncIntervalId) {
		library.logger.trace('Setting sync interval');
		setImmediate(function nextSyncTrigger() {
			library.logger.trace('Sync trigger');
			library.channel.publish('chain:loader:sync', {
				blocks: __private.blocksToSync,
				height: modules.blocks.lastBlock.get().height,
			});
			__private.syncIntervalId = setTimeout(nextSyncTrigger, 1000);
		});
	}
};

/**
 * Syncs timer trigger.
 *
 * @private
 * @todo Add @returns tag
 */
__private.syncTimer = function() {
	library.logger.trace('Setting sync timer');

	/**
	 * Description of nextSync.
	 *
	 * @param {function} cb
	 * @todo Add description for the params
	 * @todo Add @returns tag
	 */
	function nextSync(cb) {
		library.logger.trace('Sync timer trigger', {
			loaded: __private.loaded,
			syncing: self.syncing(),
			last_receipt: modules.blocks.lastReceipt.get(),
		});

		if (
			__private.loaded &&
			!self.syncing() &&
			modules.blocks.lastReceipt.isStale()
		) {
			return library.sequence.add(
				sequenceCb => {
					__private.sync(sequenceCb);
				},
				err => {
					if (err) {
						library.logger.error('Sync timer', err);
					}
					return setImmediate(cb);
				}
			);
		}
		return setImmediate(cb);
	}

	return jobsQueue.register(
		'loaderSyncTimer',
		nextSync,
		__private.syncInterval
	);
};

/**
 * Loads signatures from network.
 * Processes each signature from the network.
 *
 * @private
 * @param {function} cb
 * @returns {setImmediateCallback} cb, err
 * @todo Add description for the params
 */
__private.getSignaturesFromNetwork = async function() {
	library.logger.info('Loading signatures from the network');

	// TODO: Add target module to procedure name. E.g. chain:getSignatures
	const result = await library.channel.invoke('network:request', {
		procedure: 'getSignatures',
	});

	const validate = promisify(library.schema.validate.bind(library.schema));
	await validate(result, definitions.WSSignaturesResponse);

	const { signatures } = result;
	const sequenceAdd = promisify(library.sequence.add.bind(library.sequence));

	await sequenceAdd(async addSequenceCb => {
		const signatureCount = signatures.length;
		for (let i = 0; i < signatureCount; i++) {
			const signaturePacket = signatures[i];
			const subSignatureCount = signaturePacket.signatures.length;
			for (let j = 0; j < subSignatureCount; j++) {
				const signature = signaturePacket.signatures[j];

				const processSignature = promisify(
					modules.multisignatures.processSignature.bind(modules.multisignatures)
				);
				// eslint-disable-next-line no-await-in-loop
				await processSignature({
					signature,
					transactionId: signature.transactionId,
				});
<<<<<<< HEAD
			}
		}
		addSequenceCb();
	});
=======
			},
			function(signatures, waterCb) {
				library.sequence.add(addSequenceCb => {
					async.eachSeries(
						signatures,
						(signature, eachSeriesCb) => {
							async.eachSeries(
								signature.signatures,
								(s, secondEachSeriesCb) => {
									modules.multisignatures.getTransactionAndProcessSignature(
										{
											signature: s,
											transactionId: signature.transactionId,
										},
										err => setImmediate(secondEachSeriesCb, err)
									);
								},
								eachSeriesCb
							);
						},
						addSequenceCb
					);
				}, waterCb);
			},
		],
		err => setImmediate(cb, err)
	);
>>>>>>> ca7a626f
};

/**
 * Loads transactions from the network:
 * - Validates each transaction from the network and applies a penalty if invalid.
 * - Calls processUnconfirmedTransaction for each transaction.
 *
 * @private
 * @param {function} cb
 * @returns {setImmediateCallback} cb, err
 * @todo Add description for the params
 * @todo Missing error propagation when calling balancesSequence.add
 */
<<<<<<< HEAD
__private.getTransactionsFromNetwork = async function() {
	library.logger.info('Loading transactions from the network');

	// TODO: Add target module to procedure name. E.g. chain:getTransactions
	const result = await library.channel.invoke('network:request', {
		procedure: 'getTransactions',
	});

	const validate = promisify(library.schema.validate.bind(library.schema));
	await validate(result, definitions.WSTransactionsResponse);

	const transactions = result.transactions;

	transactions.forEach(transaction => {
		const transactionId = transaction ? transaction.id : 'null';

		try {
			library.logic.transaction.objectNormalize(transaction);
		} catch (error) {
			library.logger.debug('Transaction normalization failed', {
				id: transactionId,
				err: error.toString(),
				module: 'loader',
				transaction,
			});

			library.logger.error(`Transaction ${transactionId} is not valid`);

			// TODO: Invoke applyPenalty action on the Network module once it is implemented.

			throw error;
		}
	});

	const transactionCount = transactions.length;
	for (let i = 0; i < transactionCount; i++) {
		const transaction = transactions[i];

		const balancesSequenceAdd = promisify(
			library.balancesSequence.add.bind(library.balancesSequence)
		);
		try {
			/* eslint-disable-next-line */
			await balancesSequenceAdd(addSequenceCb => {
				transaction.bundled = true;
				modules.transactions.processUnconfirmedTransaction(
					transaction,
					false,
					addSequenceCb
=======
__private.loadTransactions = function(cb) {
	async.waterfall(
		[
			function(waterCb) {
				self.getRandomPeerFromNetwork((getRandomPeerFromNetworkErr, peer) => {
					if (getRandomPeerFromNetworkErr) {
						return setImmediate(waterCb, getRandomPeerFromNetworkErr);
					}
					return setImmediate(waterCb, null, peer);
				});
			},
			function(peer, waterCb) {
				library.logger.info(`Loading transactions from: ${peer.string}`);
				peer.rpc.getTransactions((err, res) => {
					if (err) {
						modules.peers.remove(peer);
						return setImmediate(waterCb, err);
					}
					return library.schema.validate(
						res,
						definitions.WSTransactionsResponse,
						validateErr => {
							if (validateErr) {
								return setImmediate(waterCb, validateErr[0].message);
							}
							return setImmediate(waterCb, null, peer, res.transactions);
						}
					);
				});
			},
			function(peer, transactions, waterCb) {
				try {
					const {
						transactionsResponses,
					} = modules.processTransactions.validateTransactions(transactions);
					const invalidTransactionResponse = transactionsResponses.find(
						transactionResponse =>
							transactionResponse.status !== TransactionStatus.OK
					);
					if (invalidTransactionResponse) {
						throw invalidTransactionResponse.errors;
					}
				} catch (errors) {
					const error =
						Array.isArray(errors) && errors.length > 0 ? errors[0] : errors;
					library.logger.debug('Transaction normalization failed', {
						id: error.id,
						err: error.toString(),
						module: 'loader',
					});

					library.logger.warn(
						`Transaction ${error.id} is not valid, peer removed`,
						peer.string
					);
					modules.peers.remove(peer);

					return setImmediate(waterCb, error);
				}

				return setImmediate(waterCb, null, transactions);
			},
			function(transactions, waterCb) {
				async.eachSeries(
					transactions,
					(transaction, eachSeriesCb) => {
						library.balancesSequence.add(
							addSequenceCb => {
								transaction.bundled = true;
								modules.transactions.processUnconfirmedTransaction(
									transaction,
									false,
									addSequenceCb
								);
							},
							err => {
								if (err) {
									// TODO: Validate if error propagation required
									library.logger.debug(convertErrorsToString(err));
								}
								return setImmediate(eachSeriesCb);
							}
						);
					},
					waterCb
>>>>>>> ca7a626f
				);
			});
		} catch (error) {
			library.logger.error(error);
			throw error;
		}
	}
};

/**
 * Loads blockchain upon application start:
 * 1. Checks mem tables:
 * - count blocks from `blocks` table
 * - get genesis block from `blocks` table
 * - count accounts from `mem_accounts` table by block id
 * - get rounds from `mem_round`
 * 2. Matches genesis block with database.
 * 3. Verifies snapshot mode.
 * 4. Recreates memory tables when neccesary:
 *  - Calls logic.account to resetMemTables
 *  - Calls block to load block. When blockchain ready emits a bus message.
 * 5. Detects orphaned blocks in `mem_accounts` and gets delegates.
 * 6. Loads last block and emits a bus message blockchain is ready.
 *
 * @private
 * @emits exit
 * @throws {string} On failure to match genesis block with database.
 * @todo Add @returns tag
 */
__private.loadBlockChain = function() {
	let offset = 0;
	const limit = Number(library.config.loading.loadPerIteration) || 1000;

	/**
	 * Description of load.
	 *
	 * @todo Add @param tags
	 * @todo Add description for the function
	 */
	function load(count) {
		__private.total = count;
		async.series(
			{
				resetMemTables(seriesCb) {
					library.logic.account.resetMemTables(err => {
						if (err) {
							throw err;
						} else {
							return setImmediate(seriesCb);
						}
					});
				},
				loadBlocksOffset(seriesCb) {
					async.until(
						() => count < offset,
						cb => {
							if (count > 1) {
								library.logger.info(
									`Rebuilding blockchain, current block height: ${offset + 1}`
								);
							}
							modules.blocks.process.loadBlocksOffset(
								limit,
								offset,
								(err, lastBlock) => {
									if (err) {
										return setImmediate(cb, err);
									}

									offset += limit;
									__private.lastBlock = lastBlock;

									return setImmediate(cb);
								}
							);
						},
						err => setImmediate(seriesCb, err)
					);
				},
			},
			err => {
				if (err) {
					library.logger.error(convertErrorsToString(err));
					if (err.block) {
						library.logger.error(`Blockchain failed at: ${err.block.height}`);
						modules.blocks.chain.deleteFromBlockId(err.block.id, () => {
							library.logger.error('Blockchain clipped');
							library.bus.message('blockchainReady');
						});
					}
				} else {
					library.logger.info('Blockchain ready');
					library.bus.message('blockchainReady');
				}
			}
		);
	}

	/**
	 * Description of reload.
	 *
	 * @todo Add @returns and @param tags
	 * @todo Add description for the function
	 */
	function reload(count, message) {
		if (message) {
			library.logger.warn(message);
			library.logger.warn('Recreating memory tables');
		}

		return load(count);
	}

	/**
	 * Description of checkMemTables.
	 *
	 * @todo Add @returns and @param tags
	 * @todo Add description for the function
	 */
	function checkMemTables(t) {
		const promises = [
			library.storage.entities.Block.count({}, {}, t),
			library.storage.entities.Block.getOne({ height: 1 }, {}, t),
			library.storage.entities.Round.getUniqueRounds(t),
		];

		return t.batch(promises);
	}

	/**
	 * Description of matchGenesisBlock.
	 *
	 * @todo Add @throws and @param tags
	 * @todo Add description for the function
	 */
	function matchGenesisBlock(row) {
		if (row) {
			const matched =
				row.id === __private.genesisBlock.block.id &&
				row.payloadHash.toString('hex') ===
					__private.genesisBlock.block.payloadHash &&
				row.blockSignature.toString('hex') ===
					__private.genesisBlock.block.blockSignature;
			if (matched) {
				library.logger.info('Genesis block matched with database');
			} else {
				throw new Error('Failed to match genesis block with database');
			}
		}
	}

	library.storage.entities.Block.begin('loader:checkMemTables', checkMemTables)
		.then(async result => {
			const [blocksCount, getGenesisBlock, getMemRounds] = result;

			library.logger.info(`Blocks ${blocksCount}`);

			const round = slots.calcRound(blocksCount);

			if (blocksCount === 1) {
				return reload(blocksCount);
			}

			matchGenesisBlock(getGenesisBlock);

			if (library.config.loading.snapshotRound) {
				return __private.createSnapshot(blocksCount);
			}

			const unapplied = getMemRounds.filter(row => row.round !== round);

			if (unapplied.length > 0) {
				library.logger.error('Detected unapplied rounds in mem_round', {
					currentHeight: blocksCount,
					currentRound: round,
					unappliedRounds: unapplied,
				});

				return reload(blocksCount, 'Detected unapplied rounds in mem_round');
			}

			const delegatesPublicKeys = await library.storage.entities.Account.get(
				{ isDelegate: true },
				{ limit: null }
			).then(accounts => accounts.map(account => account.publicKey));

			if (delegatesPublicKeys.length === 0) {
				return reload(blocksCount, 'No delegates found');
			}

			return modules.blocks.utils.loadLastBlock((err, block) => {
				if (err) {
					return reload(blocksCount, err || 'Failed to load last block');
				}

				__private.lastBlock = block;

				return __private.validateOwnChain(validateOwnChainError => {
					if (validateOwnChainError) {
						throw validateOwnChainError;
					}

					library.logger.info('Blockchain ready');
					library.bus.message('blockchainReady');
				});
			});
		})
		.catch(err => {
			library.logger.error(err.stack || err);
			return process.emit('exit');
		});
};

/**
 * Validate given block
 *
 * @param {object} block
 * @param {function} cb
 * @returns {setImmediateCallback} cb, err
 */
__private.validateBlock = (blockToVerify, cb) => {
	library.logger.info(
		`Loader->validateBlock Validating block ${blockToVerify.id} at height ${
			blockToVerify.height
		}`
	);
	library.logger.debug(JSON.stringify(blockToVerify));

	const lastBlock = modules.blocks.lastBlock.get();

	modules.blocks.utils.loadBlockByHeight(
		blockToVerify.height - 1,
		(secondLastBlockError, secondLastBlockToVerify) => {
			if (secondLastBlockError) {
				return setImmediate(cb, secondLastBlockError);
			}

			// Set the block temporarily for block verification
			modules.blocks.lastBlock.set(secondLastBlockToVerify);
			library.logger.debug(
				`Loader->validateBlock Setting temporarily last block to height ${
					secondLastBlockToVerify.height
				}.`
			);
			const result = modules.blocks.verify.verifyBlock(blockToVerify);

			// Revert last block changes
			modules.blocks.lastBlock.set(lastBlock);
			library.logger.debug(
				`Loader->validateBlock Reverting last block to height ${
					lastBlock.height
				}.`
			);

			if (result.verified) {
				library.logger.info(
					`Loader->validateBlock Validating block succeed for ${
						blockToVerify.id
					} at height ${blockToVerify.height}.`
				);
				return setImmediate(cb, null);
			}
			library.logger.error(
				`Loader->validateBlock Validating block failed for ${
					blockToVerify.id
				} at height ${blockToVerify.height}.`,
				result.errors
			);
			return setImmediate(cb, result.errors);
		}
	);
};

/**
 * Validate own block chain before startup
 *
 * @private
 * @param {function} cb
 * @returns {setImmediateCallback} cb, err
 */
__private.validateOwnChain = cb => {
	// Validation should be done backward starting from higher height to the lower height
	const currentBlock = modules.blocks.lastBlock.get();
	const currentHeight = currentBlock.height;
	const currentRound = slots.calcRound(currentHeight);
	const secondLastRound = currentRound - 2;

	// Validate till the end height of second last round
	let validateTillHeight;

	if (secondLastRound < 1) {
		// Skip the genesis block validation
		validateTillHeight = 2;
	} else {
		// Till last block of second last round
		validateTillHeight = slots.calcRoundEndHeight(secondLastRound);
	}

	// Validate the top most block
	const validateCurrentBlock = validateCurrentBlockCb => {
		library.logger.info(
			`Validating current block with height ${currentHeight}`
		);

		__private.validateBlock(currentBlock, validateBlockErr => {
			if (!validateBlockErr) {
				library.logger.info(
					`Finished validating the chain. You are at height ${
						modules.blocks.lastBlock.get().height
					}.`
				);
			}
			return setImmediate(validateCurrentBlockCb, validateBlockErr);
		});
	};

	const validateStartBlock = validateStartBlockCb => {
		library.logger.info(
			`Validating last block of second last round with height ${validateTillHeight}`
		);

		modules.blocks.utils.loadBlockByHeight(
			validateTillHeight,
			(_lastBlockError, startBlock) => {
				__private.validateBlock(startBlock, validateBlockErr => {
					if (validateBlockErr) {
						library.logger.error(
							`There are more than ${currentHeight -
								validateTillHeight} invalid blocks. Can't delete those to recover the chain.`
						);
						return setImmediate(
							validateStartBlockCb,
							new Error(
								'Your block chain is invalid. Please rebuild from snapshot.'
							)
						);
					}

					return setImmediate(validateStartBlockCb, null);
				});
			}
		);
	};

	const deleteInvalidBlocks = deleteInvalidBlocksCb => {
		async.doDuring(
			// Iterator
			doDuringCb => {
				modules.blocks.chain.deleteLastBlock(doDuringCb);
			},
			// Test condition
			(_deleteLastBlockStatus, testCb) => {
				__private.validateBlock(
					modules.blocks.lastBlock.get(),
					validateError => setImmediate(testCb, null, !!validateError) // Continue deleting if there is an error
				);
			},
			doDuringErr => {
				if (doDuringErr) {
					library.logger.error(
						'Error occurred during deleting invalid blocks',
						doDuringErr
					);
					return setImmediate(
						deleteInvalidBlocksCb,
						new Error(
							"Your block chain can't be recovered. Please rebuild from snapshot."
						)
					);
				}

				library.logger.info(
					`Finished validating the chain. You are at height ${
						modules.blocks.lastBlock.get().height
					}.`
				);
				return setImmediate(deleteInvalidBlocksCb, null);
			}
		);
	};

	validateCurrentBlock(currentBlockError => {
		// If current block is valid no need to check further
		if (!currentBlockError) {
			return setImmediate(cb, null);
		}

		return validateStartBlock(startBlockError => {
			// If start block is invalid can't proceed further
			if (startBlockError) {
				return setImmediate(cb, startBlockError);
			}

			return deleteInvalidBlocks(cb);
		});
	});
};

/**
 * Snapshot creation - performs rebuild of accounts states from blockchain data
 *
 * @private
 * @emits snapshotFinished
 * @throws {Error} When blockchain is shorter than one round of blocks
 */
__private.createSnapshot = height => {
	library.logger.info('Snapshot mode enabled');

	// Single round contains amount of blocks equal to number of active delegates
	if (height < ACTIVE_DELEGATES) {
		throw new Error(
			'Unable to create snapshot, blockchain should contain at least one round of blocks'
		);
	}

	const snapshotRound = library.config.loading.snapshotRound;
	// Negative number not possible as `commander` does not recognize this as valid flag (throws error)
	if (
		Number.isNaN(parseInt(snapshotRound)) ||
		parseInt(snapshotRound) < 0 ||
		typeof snapshotRound !== 'number'
	) {
		throw new Error(
			'Unable to create snapshot, "--snapshot" parameter should be an integer equal to or greater than zero'
		);
	}

	const totalRounds = Math.floor(height / ACTIVE_DELEGATES);
	const targetRound =
		parseInt(snapshotRound) === 0
			? totalRounds
			: Math.min(totalRounds, snapshotRound);
	const targetHeight = targetRound * ACTIVE_DELEGATES;

	library.logger.info(
		`Snapshotting to end of round: ${targetRound}, height: ${targetHeight}`
	);

	let currentHeight = 1;
	async.series(
		{
			resetMemTables(seriesCb) {
				library.logic.account.resetMemTables(seriesCb);
			},
			loadBlocksOffset(seriesCb) {
				async.until(
					() => targetHeight < currentHeight,
					untilCb => {
						library.logger.info(
							`Rebuilding accounts states, current round: ${slots.calcRound(
								currentHeight
							)}, height: ${currentHeight}`
						);
						modules.blocks.process.loadBlocksOffset(
							ACTIVE_DELEGATES,
							currentHeight,
							loadBlocksOffsetErr => {
								currentHeight += ACTIVE_DELEGATES;
								return setImmediate(untilCb, loadBlocksOffsetErr);
							}
						);
					},
					seriesCb
				);
			},
			truncateBlocks(seriesCb) {
				library.storage.entities.Block.delete({ height_gt: targetHeight })
					.then(() => setImmediate(seriesCb))
					.catch(err => setImmediate(seriesCb, err));
			},
		},
		__private.snapshotFinished
	);
};

/**
 * Executed when snapshot creation is complete.
 *
 * @private
 * @param {err} Error if any
 * @emits cleanup
 */
__private.snapshotFinished = err => {
	if (err) {
		library.logger.error('Snapshot creation failed', err);
	} else {
		library.logger.info('Snapshot creation finished');
	}
	process.emit('cleanup', err);
};

/**
 * Loads blocks from network.
 *
 * @private
 * @param {function} cb
 * @returns {setImmediateCallback} cb, err
 * @todo Add description for the params
 */
__private.loadBlocksFromNetwork = function(cb) {
	// Number of failed attempts to load from the network.
	let failedAttemptsToLoad = 0;
	// If True, own node's db contains all the blocks from the last block request.
	let loaded = false;

	async.whilst(
		() => !loaded && failedAttemptsToLoad < 5,
		whilstCb => {
			async.waterfall(
				[
					function loadBlocksFromNetwork(waterCb) {
						const lastBlock = modules.blocks.lastBlock.get();
						modules.blocks.process.loadBlocksFromNetwork(
							(loadBlocksFromNetworkErr, lastValidBlock) => {
								if (loadBlocksFromNetworkErr) {
									// If comparison failed and current consensus is low - perform chain recovery
									if (modules.peers.isPoorConsensus()) {
										library.logger.debug(
											'Perform chain recovery due to poor consensus'
										);
										return modules.blocks.chain.recoverChain(recoveryError => {
											waterCb(
												`Failed chain recovery after failing to load blocks while network consensus was low. ${recoveryError}`
											);
										});
									}
									library.logger.error(
										'Failed to process block from network',
										loadBlocksFromNetworkErr
									);
									return waterCb(
										`Failed to load blocks from the network. ${loadBlocksFromNetworkErr}`
									);
								}
								__private.blocksToSync = lastValidBlock.height;
								loaded = lastValidBlock.id === lastBlock.id;
								// Reset counter after a batch of blocks was successfully loaded from the network
								failedAttemptsToLoad = 0;
								return waterCb();
							}
						);
					},
				],
				waterErr => {
					if (waterErr) {
						failedAttemptsToLoad += 1;
						library.logger.error(convertErrorsToString(waterErr));
					}
					whilstCb();
				}
			);
		},
		() => setImmediate(cb)
	);
};

/**
 * Performs sync operation:
 * - Undoes unconfirmed transactions.
 * - Establishes broadhash consensus before sync.
 * - Performs sync operation: loads blocks from network.
 * - Update headers: broadhash and height
 * - Notify remote peers about our new headers
 * - Establishes broadhash consensus after sync.
 * - Applies unconfirmed transactions.
 *
 * @private
 * @param {function} cb
 * @todo Check err actions
 * @todo Add description for the params
 */
__private.sync = function(cb) {
	library.logger.info('Starting sync');
	if (components.cache) {
		components.cache.disable();
	}

	__private.isActive = true;
	__private.syncTrigger(true);

	async.series(
		{
			async calculateConsensusBefore() {
				const consensus = await modules.peers.calculateConsensus();
				return library.logger.debug(
					`Establishing broadhash consensus before sync: ${consensus} %`
				);
			},
			loadBlocksFromNetwork(seriesCb) {
				return __private.loadBlocksFromNetwork(seriesCb);
			},
			updateApplicationState(seriesCb) {
				return modules.blocks
					.calculateNewBroadhash()
					.then(({ broadhash, height }) => {
						// Listen for the update of step to move to next step
						library.channel.once('app:state:updated', () => {
							seriesCb();
						});

						// Update our application state: broadhash and height
						return library.channel.invoke('app:updateApplicationState', {
							broadhash,
							height,
						});
					})
					.catch(seriesCb);
			},
			async calculateConsensusAfter() {
				const consensus = await modules.peers.calculateConsensus();
				return library.logger.debug(
					`Establishing broadhash consensus after sync: ${consensus} %`
				);
			},
		},
		err => {
			__private.isActive = false;
			__private.syncTrigger(false);
			__private.blocksToSync = 0;

			library.logger.info('Finished sync');
			if (components.cache) {
				components.cache.enable();
			}
			return setImmediate(cb, err);
		}
	);
};

// Public methods

/**
 * Checks if private constant syncIntervalId has value.
 *
 * @returns {boolean} True if syncIntervalId has value
 */
Loader.prototype.syncing = function() {
	return !!__private.syncIntervalId;
};

/**
 * Checks if `modules` is loaded.
 *
 * @returns {boolean} True if `modules` is loaded
 */
Loader.prototype.isLoaded = function() {
	return !!modules;
};

/**
 * Checks private constant loaded.
 *
 * @returns {boolean} False if not loaded
 */
Loader.prototype.loaded = function() {
	return !!__private.loaded;
};

// Events
/**
 * Pulls Transactions and signatures.
 *
 * @returns {function} Calling __private.syncTimer()
 */
Loader.prototype.onAppReady = function() {
	library.logger.trace('Peers ready', { module: 'loader' });
	// Enforce sync early
	if (library.config.syncing.active) {
		__private.syncTimer();
	}

	setImmediate(() => {
		async.series(
			{
				loadTransactions(seriesCb) {
					if (__private.loaded) {
						return async.retry(
							__private.retries,
							__private.getTransactionsFromNetwork,
							err => {
								if (err) {
									library.logger.error('Unconfirmed transactions loader', err);
								}

								return setImmediate(seriesCb);
							}
						);
					}
					return setImmediate(seriesCb);
				},
				loadSignatures(seriesCb) {
					if (__private.loaded) {
						return async.retry(
							__private.retries,
							__private.getSignaturesFromNetwork,
							err => {
								if (err) {
									library.logger.error('Signatures loader', err);
								}

								return setImmediate(seriesCb);
							}
						);
					}
					return setImmediate(seriesCb);
				},
			},
			err => {
				library.logger.trace('Transactions and signatures pulled', err);
			}
		);
	});
};

/**
 * It assigns components & modules from scope to private constants.
 *
 * @param {components, modules} scope modules & components
 * @returns {function} Calling __private.loadBlockChain
 * @todo Add description for the params
 */
Loader.prototype.onBind = function(scope) {
	components = {
		cache: scope.components ? scope.components.cache : undefined,
	};

	modules = {
		transactions: scope.modules.transactions,
		blocks: scope.modules.blocks,
		peers: scope.modules.peers,
		rounds: scope.modules.rounds,
		multisignatures: scope.modules.multisignatures,
	};

	__private.loadBlockChain();
};

/**
 * Sets private constant loaded to true.
 */
Loader.prototype.onBlockchainReady = function() {
	__private.loaded = true;
};

/**
 * Sets private constant loaded to false.
 *
 * @param {function} cb
 * @returns {setImmediateCallback} cb
 * @todo Add description for the params
 */
Loader.prototype.cleanup = function(cb) {
	__private.loaded = false;
	return setImmediate(cb);
};

// Export
module.exports = Loader;<|MERGE_RESOLUTION|>--- conflicted
+++ resolved
@@ -15,12 +15,9 @@
 'use strict';
 
 const async = require('async');
-<<<<<<< HEAD
 const { promisify } = require('util');
-=======
 const { Status: TransactionStatus } = require('@liskhq/lisk-transactions');
 const { convertErrorsToString } = require('../helpers/error_handlers');
->>>>>>> ca7a626f
 const jobsQueue = require('../helpers/jobs_queue');
 const slots = require('../helpers/slots');
 const definitions = require('../schema/definitions');
@@ -224,47 +221,19 @@
 				const signature = signaturePacket.signatures[j];
 
 				const processSignature = promisify(
-					modules.multisignatures.processSignature.bind(modules.multisignatures)
+					modules.multisignatures.getTransactionAndProcessSignature.bind(
+						modules.multisignatures
+					)
 				);
 				// eslint-disable-next-line no-await-in-loop
 				await processSignature({
 					signature,
 					transactionId: signature.transactionId,
 				});
-<<<<<<< HEAD
 			}
 		}
 		addSequenceCb();
 	});
-=======
-			},
-			function(signatures, waterCb) {
-				library.sequence.add(addSequenceCb => {
-					async.eachSeries(
-						signatures,
-						(signature, eachSeriesCb) => {
-							async.eachSeries(
-								signature.signatures,
-								(s, secondEachSeriesCb) => {
-									modules.multisignatures.getTransactionAndProcessSignature(
-										{
-											signature: s,
-											transactionId: signature.transactionId,
-										},
-										err => setImmediate(secondEachSeriesCb, err)
-									);
-								},
-								eachSeriesCb
-							);
-						},
-						addSequenceCb
-					);
-				}, waterCb);
-			},
-		],
-		err => setImmediate(cb, err)
-	);
->>>>>>> ca7a626f
 };
 
 /**
@@ -278,7 +247,6 @@
  * @todo Add description for the params
  * @todo Missing error propagation when calling balancesSequence.add
  */
-<<<<<<< HEAD
 __private.getTransactionsFromNetwork = async function() {
 	library.logger.info('Loading transactions from the network');
 
@@ -291,27 +259,26 @@
 	await validate(result, definitions.WSTransactionsResponse);
 
 	const transactions = result.transactions;
-
-	transactions.forEach(transaction => {
-		const transactionId = transaction ? transaction.id : 'null';
-
-		try {
-			library.logic.transaction.objectNormalize(transaction);
-		} catch (error) {
-			library.logger.debug('Transaction normalization failed', {
-				id: transactionId,
-				err: error.toString(),
-				module: 'loader',
-				transaction,
-			});
-
-			library.logger.error(`Transaction ${transactionId} is not valid`);
-
-			// TODO: Invoke applyPenalty action on the Network module once it is implemented.
-
-			throw error;
+	try {
+		const {
+			transactionsResponses,
+		} = modules.processTransactions.validateTransactions(transactions);
+		const invalidTransactionResponse = transactionsResponses.find(
+			transactionResponse => transactionResponse.status !== TransactionStatus.OK
+		);
+		if (invalidTransactionResponse) {
+			throw invalidTransactionResponse.errors;
 		}
-	});
+	} catch (errors) {
+		const error =
+			Array.isArray(errors) && errors.length > 0 ? errors[0] : errors;
+		library.logger.debug('Transaction normalization failed', {
+			id: error.id,
+			err: error.toString(),
+			module: 'loader',
+		});
+		throw error;
+	}
 
 	const transactionCount = transactions.length;
 	for (let i = 0; i < transactionCount; i++) {
@@ -328,93 +295,6 @@
 					transaction,
 					false,
 					addSequenceCb
-=======
-__private.loadTransactions = function(cb) {
-	async.waterfall(
-		[
-			function(waterCb) {
-				self.getRandomPeerFromNetwork((getRandomPeerFromNetworkErr, peer) => {
-					if (getRandomPeerFromNetworkErr) {
-						return setImmediate(waterCb, getRandomPeerFromNetworkErr);
-					}
-					return setImmediate(waterCb, null, peer);
-				});
-			},
-			function(peer, waterCb) {
-				library.logger.info(`Loading transactions from: ${peer.string}`);
-				peer.rpc.getTransactions((err, res) => {
-					if (err) {
-						modules.peers.remove(peer);
-						return setImmediate(waterCb, err);
-					}
-					return library.schema.validate(
-						res,
-						definitions.WSTransactionsResponse,
-						validateErr => {
-							if (validateErr) {
-								return setImmediate(waterCb, validateErr[0].message);
-							}
-							return setImmediate(waterCb, null, peer, res.transactions);
-						}
-					);
-				});
-			},
-			function(peer, transactions, waterCb) {
-				try {
-					const {
-						transactionsResponses,
-					} = modules.processTransactions.validateTransactions(transactions);
-					const invalidTransactionResponse = transactionsResponses.find(
-						transactionResponse =>
-							transactionResponse.status !== TransactionStatus.OK
-					);
-					if (invalidTransactionResponse) {
-						throw invalidTransactionResponse.errors;
-					}
-				} catch (errors) {
-					const error =
-						Array.isArray(errors) && errors.length > 0 ? errors[0] : errors;
-					library.logger.debug('Transaction normalization failed', {
-						id: error.id,
-						err: error.toString(),
-						module: 'loader',
-					});
-
-					library.logger.warn(
-						`Transaction ${error.id} is not valid, peer removed`,
-						peer.string
-					);
-					modules.peers.remove(peer);
-
-					return setImmediate(waterCb, error);
-				}
-
-				return setImmediate(waterCb, null, transactions);
-			},
-			function(transactions, waterCb) {
-				async.eachSeries(
-					transactions,
-					(transaction, eachSeriesCb) => {
-						library.balancesSequence.add(
-							addSequenceCb => {
-								transaction.bundled = true;
-								modules.transactions.processUnconfirmedTransaction(
-									transaction,
-									false,
-									addSequenceCb
-								);
-							},
-							err => {
-								if (err) {
-									// TODO: Validate if error propagation required
-									library.logger.debug(convertErrorsToString(err));
-								}
-								return setImmediate(eachSeriesCb);
-							}
-						);
-					},
-					waterCb
->>>>>>> ca7a626f
 				);
 			});
 		} catch (error) {
