--- conflicted
+++ resolved
@@ -44,28 +44,6 @@
 	}, 60000);
 }
 
-<<<<<<< HEAD
-const config = {
-	modules: {
-		accounts: './modules/accounts.js',
-		blocks: './modules/blocks.js',
-		dapps: './modules/dapps.js',
-		delegates: './modules/delegates.js',
-		rounds: './modules/rounds.js',
-		loader: './modules/loader.js',
-		multisignatures: './modules/multisignatures.js',
-		peers: './modules/peers.js',
-		system: './modules/system.js',
-		signatures: './modules/signatures.js',
-		transactions: './modules/transactions.js',
-		transport: './modules/transport.js',
-		processTransactions: './modules/process_transactions.js',
-	},
-};
-const modules = [];
-
-=======
->>>>>>> cd67812d
 /**
  * Chain Module
  *
@@ -225,128 +203,6 @@
 							if (err) {
 								reject(err);
 							}
-<<<<<<< HEAD
-							scope.logger.error(exitMessage);
-						});
-					},
-				],
-
-				logic: [
-					'storage',
-					'bus',
-					'schema',
-					'genesisBlock',
-					/**
-					 * Description of the function.
-					 *
-					 * @func logic[4]
-					 * @memberof! app
-					 * @param {Object} scope
-					 * @param {function} cb - Callback function
-					 */
-					function(scope, cb) {
-						const Transaction = require('./logic/transaction.js');
-						const Block = require('./logic/block.js');
-						const Account = require('./logic/account.js');
-						const Peers = require('./logic/peers.js');
-						const StateManager = require('./logic/state_store');
-
-						async.auto(
-							{
-								bus(busCb) {
-									busCb(null, scope.bus);
-								},
-								config(configCb) {
-									configCb(null, scope.config);
-								},
-								storage(storageCb) {
-									storageCb(null, scope.storage);
-								},
-								ed(edCb) {
-									edCb(null, scope.ed);
-								},
-								logger(loggerCb) {
-									loggerCb(null, scope.logger);
-								},
-								schema(schemaCb) {
-									schemaCb(null, scope.schema);
-								},
-								genesisBlock(genesisBlockCb) {
-									genesisBlockCb(null, scope.genesisBlock);
-								},
-								stateManager: [
-									'storage',
-									function(stateManagerScope, stateManagerCb) {
-										new StateManager(stateManagerScope.storage, stateManagerCb);
-									},
-								],
-								account: [
-									'storage',
-									'bus',
-									'ed',
-									'schema',
-									'genesisBlock',
-									'logger',
-									function(accountScope, accountCb) {
-										new Account(
-											accountScope.storage,
-											accountScope.schema,
-											accountScope.logger,
-											accountCb
-										);
-									},
-								],
-								transaction: [
-									'storage',
-									'bus',
-									'ed',
-									'schema',
-									'genesisBlock',
-									'account',
-									'logger',
-									function(transactionScope, transactionCb) {
-										new Transaction(
-											transactionScope.storage,
-											transactionScope.ed,
-											transactionScope.schema,
-											transactionScope.genesisBlock,
-											transactionScope.account,
-											transactionScope.logger,
-											transactionCb
-										);
-									},
-								],
-								block: [
-									'storage',
-									'bus',
-									'ed',
-									'schema',
-									'genesisBlock',
-									'account',
-									'transaction',
-									function(blockScope, blockCb) {
-										new Block(
-											blockScope.ed,
-											blockScope.schema,
-											blockScope.transaction,
-											blockCb
-										);
-									},
-								],
-								peers: [
-									'logger',
-									'config',
-									function(peersScope, peersCb) {
-										new Peers(peersScope.logger, peersScope.config, peersCb);
-									},
-								],
-							},
-							cb
-						);
-					},
-				],
-=======
->>>>>>> cd67812d
 
 							resolve(data);
 						},
