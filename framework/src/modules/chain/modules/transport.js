/*
 * Copyright © 2018 Lisk Foundation
 *
 * See the LICENSE file at the top-level directory of this distribution
 * for licensing information.
 *
 * Unless otherwise agreed in a custom licensing agreement with the Lisk Foundation,
 * no part of this software, including this file, may be copied, modified,
 * propagated, or distributed except according to the terms contained in the
 * LICENSE file.
 *
 * Removal or modification of this copyright notice is prohibited.
 */

'use strict';

const async = require('async');
const _ = require('lodash');
// eslint-disable-next-line prefer-const
let Broadcaster = require('../logic/broadcaster.js');
const failureCodes = require('../api/ws/rpc/failure_codes');
const PeerUpdateError = require('../api/ws/rpc/failure_codes').PeerUpdateError;
const Rules = require('../api/ws/workers/rules');
// eslint-disable-next-line prefer-const
let wsRPC = require('../api/ws/rpc/ws_rpc').wsRPC;
const initTransaction = require('../helpers/init_transaction.js');

const {
	MIN_BROADHASH_CONSENSUS,
	MAX_PEERS,
	MAX_SHARED_TRANSACTIONS,
} = global.constants;
// Private fields
let components;
let modules;
let definitions;
let library;
let self;
// eslint-disable-next-line prefer-const
let __private = {};

__private.loaded = false;
__private.messages = {};

/**
 * Main transport methods. Initializes library with scope content and generates a Broadcaster instance.
 *
 * @class
 * @memberof modules
 * @see Parent: {@link modules}
 * @requires async
 * @requires api/ws/rpc/failure_codes
 * @requires api/ws/rpc/failure_codes
 * @requires api/ws/workers/rules
 * @requires api/ws/rpc/ws_rpc
 * @requires logic/broadcaster
 * @param {function} cb - Callback function
 * @param {scope} scope - App instance
 * @returns {setImmediateCallback} cb, null, self
 */
class Transport {
	constructor(cb, scope) {
		library = {
			channel: scope.channel,
			logger: scope.components.logger,
			storage: scope.components.storage,
			bus: scope.bus,
			schema: scope.schema,
			balancesSequence: scope.balancesSequence,
			logic: {
				block: scope.logic.block,
				transaction: scope.logic.transaction,
				peers: scope.logic.peers,
			},
			config: {
				peers: {
					options: {
						timeout: scope.config.peers.options.timeout,
					},
				},
				forging: {
					force: scope.config.forging.force,
				},
				broadcasts: {
					active: scope.config.broadcasts.active,
				},
			},
		};
		self = this;

		__private.broadcaster = new Broadcaster(
			scope.config.broadcasts,
			scope.config.forging.force,
			scope.logic.peers,
			scope.logic.transaction,
			scope.components.logger
		);

		setImmediate(cb, null, self);
	}
}

/**
 * Removes a peer based on ip and port.
 *
 * @private
 * @param {Object} options - Contains code and peer's nonce
 * @param {number} options.code
 * @param {string} options.nonce
 * @param {string} extraMessage - Extra message
 * @todo Add description for the params
 * @todo Add @returns tag
 */
__private.removePeer = function(options, extraMessage) {
	if (!options.nonce) {
		library.logger.debug('Cannot remove peer without nonce');
		return false;
	}
	const peer = library.logic.peers.peersManager.getByNonce(options.nonce);
	if (!peer) {
		library.logger.debug('Cannot match a peer to provided nonce');
		return false;
	}
	library.logger.debug(
		`${options.code} Removing peer ${peer.ip}:${peer.wsPort} ${extraMessage}`
	);
	return modules.peers.remove(peer);
};

/**
 * Validates signatures body and for each signature calls receiveSignature.
 *
 * @private
 * @implements {__private.receiveSignature}
 * @param {Array} signatures - Array of signatures
 */
__private.receiveSignatures = function(signatures = []) {
	signatures.forEach(signature => {
		__private.receiveSignature(signature, err => {
			if (err) {
				library.logger.debug(err, signature);
			}
		});
	});
};

/**
 * Validates signature with schema and calls processSignature.
 *
 * @private
 * @param {Object} query
 * @param {string} query.signature
 * @param {Object} query.transaction
 * @returns {setImmediateCallback} cb, err
 * @todo Add description for the params
 */
__private.receiveSignature = function(query, cb) {
	library.schema.validate(query, definitions.Signature, err => {
		if (err) {
			return setImmediate(cb, `Invalid signature body ${err[0].message}`);
		}

		return modules.multisignatures.processSignature(
			query,
			processSignatureErr => {
				if (processSignatureErr) {
					return setImmediate(
						cb,
						`Error processing signature: ${processSignatureErr.message}`
					);
				}
				return setImmediate(cb);
			}
		);
	});
};

/**
 * Validates transactions with schema and calls receiveTransaction for each transaction.
 *
 * @private
 * @implements {library.schema.validate}
 * @implements {__private.receiveTransaction}
 * @param {Array} transactions - Array of transactions
 * @param {string} nonce - Peer's nonce
 * @param {string} extraLogMessage - Extra log message
 */
__private.receiveTransactions = function(
	transactions = [],
	nonce,
	extraLogMessage
) {
	transactions.forEach(transaction => {
		if (transaction) {
			transaction.bundled = true;
		}
		__private.receiveTransaction(transaction, nonce, extraLogMessage, err => {
			if (err) {
				library.logger.debug(err, transaction);
			}
		});
	});
};

/**
 * Normalizes transaction and remove peer if it fails.
 * Calls balancesSequence.add to receive transaction and
 * processUnconfirmedTransaction to confirm it.
 *
 * @private
 * @param {transaction} transaction
 * @param {string} nonce
 * @param {string} extraLogMessage - Extra log message
 * @param {function} cb - Callback function
 * @returns {setImmediateCallback} cb, err
 * @todo Add description for the params
 */
__private.receiveTransaction = function(
	transactionJSON,
	nonce,
	extraLogMessage,
	cb
) {
<<<<<<< HEAD
	const id = transactionJSON ? transactionJSON.id : 'null';
	let transaction;
	try {
		transaction = initTransaction(transactionJSON);
		const { errors } = transaction.validate();
		if (errors.length > 0) {
			throw `Transaction: ${transactionJSON.id} failed at ${errors
				.map(error => error.dataPath)
				.join(',')}`;
=======
	const id = transaction ? transaction.id : 'null';
	try {
		const tx = initTransaction(transaction);
		const { errors } = tx.validate();
		if (errors) {
			throw errors;
>>>>>>> a576e533
		}
	} catch (errors) {
		const error =
			Array.isArray(errors) && errors.length > 0 ? errors[0] : errors;
		library.logger.debug('Transaction normalization failed', {
			id,
			err: error.toString(),
			module: 'transport',
			transaction,
		});

		__private.removePeer(
			{
				nonce,
				code: 'ETRANSACTION',
			},
			extraLogMessage
		);

		return setImmediate(cb, `${error.toString()}`);
	}

	if (transaction.requesterPublicKey) {
		return setImmediate(cb, 'Multisig request is not allowed');
	}

	return library.balancesSequence.add(balancesSequenceCb => {
		if (!nonce) {
			library.logger.debug(
				`Received transaction ${transaction.id} from public client`
			);
		} else {
			library.logger.debug(
				`Received transaction ${
					transaction.id
				} from peer ${library.logic.peers.peersManager.getAddress(nonce)}`
			);
		}
		modules.transactions.processUnconfirmedTransaction(
			transaction,
			true,
			processUnconfirmErr => {
				if (processUnconfirmErr) {
					library.logger.debug(
						`Transaction ${id}`,
						processUnconfirmErr.toString()
					);
					if (transaction) {
						library.logger.debug('Transaction', transaction);
					}

					return setImmediate(
						balancesSequenceCb,
						processUnconfirmErr.toString()
					);
				}
				return setImmediate(balancesSequenceCb, null, transaction.id);
			}
		);
	}, cb);
};

// Public methods

/**
 * Returns true if broadcaster consensus is less than MIN_BROADHASH_CONSENSUS.
 * Returns false if library.config.forging.force is true.
 *
 * @returns {boolean}
 * @todo Add description for the return value
 */
Transport.prototype.poorConsensus = function() {
	if (library.config.forging.force) {
		return false;
	}
	return modules.peers.calculateConsensus() < MIN_BROADHASH_CONSENSUS;
};

// Events
/**
 * Bounds scope to private broadcaster amd initialize headers.
 *
 * @param {modules, components} scope - Loaded modules and components
 */
Transport.prototype.onBind = function(scope) {
	components = {
		system: scope.components.system,
	};

	modules = {
		blocks: scope.modules.blocks,
		dapps: scope.modules.dapps,
		loader: scope.modules.loader,
		multisignatures: scope.modules.multisignatures,
		peers: scope.modules.peers,
		transactions: scope.modules.transactions,
	};

	definitions = scope.swagger.definitions;

	__private.broadcaster.bind(
		scope.modules.peers,
		scope.modules.transport,
		scope.modules.transactions
	);
};

/**
 * Sets private variable loaded to true.
 */
Transport.prototype.onBlockchainReady = function() {
	__private.loaded = true;
};

/**
 * Calls enqueue signatures and emits a 'signature/change' socket message.
 *
 * @param {signature} signature
 * @param {Object} broadcast
 * @emits signature/change
 * @todo Add description for the params
 */
Transport.prototype.onSignature = function(signature, broadcast) {
	if (broadcast && !__private.broadcaster.maxRelays(signature)) {
		__private.broadcaster.enqueue(
			{},
			{
				api: 'postSignatures',
				data: {
					signature,
				},
			}
		);
		library.channel.publish('chain:signature:change', signature);
	}
};

/**
 * Calls enqueue transactions and emits a 'transactions/change' socket message.
 *
 * @param {transaction} transaction
 * @param {Object} broadcast
 * @emits transactions/change
 * @todo Add description for the params
 */
Transport.prototype.onUnconfirmedTransaction = function(
	transaction,
	broadcast
) {
	if (broadcast && !__private.broadcaster.maxRelays(transaction)) {
		__private.broadcaster.enqueue(
			{},
			{
				api: 'postTransactions',
				data: {
					transaction,
				},
			}
		);
		library.channel.publish('chain:transactions:change', transaction);
	}
};

/**
 * Update all remote peers with our headers
 *
 * @param {function} cb - Callback function
 * @returns {setImmediateCallback} cb
 */
Transport.prototype.broadcastHeaders = cb => {
	// Grab a random list of connected peers.
	const peers = library.logic.peers.listRandomConnected({
		limit: MAX_PEERS,
	});

	if (peers.length === 0) {
		library.logger.debug('Transport->broadcastHeaders: No peers found');
		return setImmediate(cb);
	}

	library.logger.debug(
		'Transport->broadcastHeaders: Broadcasting headers to remote peers',
		{
			count: peers.length,
		}
	);

	// Execute remote procedure updateMyself for every peer
	return async.each(
		peers,
		(peer, eachCb) => {
			peer.rpc.updateMyself(library.logic.peers.me(), err => {
				if (err) {
					library.logger.debug(
						'Transport->broadcastHeaders: Failed to notify peer about self',
						{
							peer: peer.string,
							err,
						}
					);
				} else {
					library.logger.debug(
						'Transport->broadcastHeaders: Successfully notified peer about self',
						{
							peer: peer.string,
						}
					);
				}
				return eachCb();
			});
		},
		() => setImmediate(cb)
	);
};

/**
 * Calls broadcast blocks and emits a 'blocks/change' socket message.
 *
 * @param {Object} block - Reduced block object
 * @param {boolean} broadcast - Signal flag for broadcast
 * @emits blocks/change
 */
Transport.prototype.onBroadcastBlock = function(block, broadcast) {
	// Exit immediately when 'broadcast' flag is not set
	if (!broadcast) return;

	// Check if we are free to broadcast
	if (__private.broadcaster.maxRelays(block)) {
		library.logger.debug(
			'Transport->onBroadcastBlock: Aborted - max block relays exhausted'
		);
		return;
	}
	if (modules.loader.syncing()) {
		library.logger.debug(
			'Transport->onBroadcastBlock: Aborted - blockchain synchronization in progress'
		);
		return;
	}

	if (block.totalAmount) {
		block.totalAmount = block.totalAmount.toNumber();
	}

	if (block.totalFee) {
		block.totalFee = block.totalFee.toNumber();
	}

	if (block.reward) {
		block.reward = block.reward.toNumber();
	}
	// Perform actual broadcast operation
	__private.broadcaster.broadcast(
		{
			broadhash: components.system.headers.broadhash,
		},
		{
			api: 'postBlock',
			data: {
				block,
			},
			immediate: true,
		}
	);
};

/**
 * Sets loaded to false.
 *
 * @param {function} cb - Callback function
 * @returns {setImmediateCallback} cb
 * @todo Add description for the params
 */
Transport.prototype.cleanup = function(cb) {
	__private.loaded = false;
	return setImmediate(cb);
};

/**
 * Returns true if modules are loaded and private variable loaded is true.
 *
 * @returns {boolean}
 * @todo Add description for the return value
 */
Transport.prototype.isLoaded = function() {
	return components && modules && __private.loaded;
};

// Internal API
/**
 * @property {function} blocksCommon
 * @property {function} blocks
 * @property {function} postBlock
 * @property {function} list
 * @property {function} height
 * @property {function} status
 * @property {function} postSignatures
 * @property {function} getSignatures
 * @property {function} getTransactions
 * @property {function} postTransactions
 * @todo Add description for the functions
 * @todo Implement API comments with apidoc.
 * @see {@link http://apidocjs.com/}
 */
Transport.prototype.shared = {
	/**
	 * Description of blocksCommon.
	 *
	 * @todo Add @param tags
	 * @todo Add @returns tag
	 * @todo Add description of the function
	 */
	blocksCommon(query, cb) {
		query = query || {};
		return library.schema.validate(
			query,
			definitions.WSBlocksCommonRequest,
			err => {
				if (err) {
					err = `${err[0].message}: ${err[0].path}`;
					library.logger.debug('Common block request validation failed', {
						err: err.toString(),
						req: query,
					});
					return setImmediate(cb, err);
				}

				const escapedIds = query.ids
					// Remove quotes
					.replace(/['"]+/g, '')
					// Separate by comma into an array
					.split(',')
					// Reject any non-numeric values
					.filter(id => /^[0-9]+$/.test(id));

				if (!escapedIds.length) {
					library.logger.debug('Common block request validation failed', {
						err: 'ESCAPE',
						req: query.ids,
					});

					return setImmediate(cb, 'Invalid block id sequence');
				}

				return library.storage.entities.Block.get({
					id: escapedIds[0],
				})
					.then(row => {
						if (!row.length > 0) {
							return setImmediate(cb, null, {
								success: true,
								common: null,
							});
						}

						const {
							height,
							id,
							previousBlockId: previousBlock,
							timestamp,
						} = row[0];

						const parsedRow = {
							id,
							height,
							previousBlock,
							timestamp,
						};

						return setImmediate(cb, null, {
							success: true,
							common: parsedRow,
						});
					})
					.catch(getOneError => {
						library.logger.error(getOneError.stack);
						return setImmediate(cb, 'Failed to get common block');
					});
			}
		);
	},

	/**
	 * Description of blocks.
	 *
	 * @todo Add @param tags
	 * @todo Add description of the function
	 */
	blocks(query, cb) {
		// Get 34 blocks with all data (joins) from provided block id
		// According to maxium payload of 58150 bytes per block with every transaction being a vote
		// Discounting maxium compression setting used in middleware
		// Maximum transport payload = 2000000 bytes
		query = query || {};
		modules.blocks.utils.loadBlocksData(
			{
				limit: 34, // 1977100 bytes
				lastId: query.lastBlockId,
			},
			(err, data) => {
				_.each(data, block => {
					if (block.tf_data) {
						try {
							block.tf_data = block.tf_data.toString('utf8');
						} catch (e) {
							library.logger.error(
								'Transport->blocks: Failed to convert data field to UTF-8',
								{
									block,
									error: e,
								}
							);
						}
					}
				});
				if (err) {
					return setImmediate(cb, null, {
						blocks: [],
					});
				}

				return setImmediate(cb, null, {
					blocks: data,
				});
			}
		);
	},

	/**
	 * Description of postBlock.
	 *
	 * @todo Add @param tags
	 * @todo Add @returns tag
	 * @todo Add description of the function
	 */
	postBlock(query) {
		if (!library.config.broadcasts.active) {
			return library.logger.debug(
				'Receiving blocks disabled by user through config.json'
			);
		}
		query = query || {};
		return library.schema.validate(
			query,
			definitions.WSBlocksBroadcast,
			err => {
				if (err) {
					return library.logger.debug(
						'Received post block broadcast request in unexpected format',
						{
							err,
							module: 'transport',
							query,
						}
					);
				}
				let block;
				try {
					block = modules.blocks.verify.addBlockProperties(query.block);
					block = library.logic.block.objectNormalize(block);
				} catch (e) {
					library.logger.debug('Block normalization failed', {
						err: e.toString(),
						module: 'transport',
						block: query.block,
					});

					__private.removePeer({
						nonce: query.nonce,
						code: 'EBLOCK',
					});
				}
				return library.bus.message('receiveBlock', block);
			}
		);
	},

	/**
	 * Description of list.
	 *
	 * @todo Add @param tags
	 * @todo Add @returns tag
	 * @todo Add description of the function
	 */
	list(req, cb) {
		req = req || {};
		const peersFinder = !req.query
			? modules.peers.list
			: modules.peers.shared.getPeers;
		peersFinder(
			Object.assign(
				{},
				{
					limit: MAX_PEERS,
				},
				req.query
			),
			(err, peers) => {
				peers = !err ? peers : [];
				return setImmediate(cb, null, {
					success: !err,
					peers,
				});
			}
		);
	},

	/**
	 * Description of height.
	 *
	 * @todo Add @param tags
	 * @todo Add @returns tag
	 * @todo Add description of the function
	 */
	height(req, cb) {
		return setImmediate(cb, null, {
			success: true,
			height: components.system.headers.height,
		});
	},

	/**
	 * Description of status.
	 *
	 * @todo Add @param tags
	 * @todo Add @returns tag
	 * @todo Add description of the function
	 */
	status(req, cb) {
		const headers = components.system.headers;
		return setImmediate(cb, null, {
			success: true,
			height: headers.height,
			broadhash: headers.broadhash,
			nonce: headers.nonce,
			httpPort: headers.httpPort,
			version: headers.version,
			protocolVersion: headers.protocolVersion,
			os: headers.os,
		});
	},

	/**
	 * Description of postSignature.
	 *
	 * @todo Add @param tags
	 * @todo Add @returns tag
	 * @todo Add description of the function
	 */
	postSignature(query, cb) {
		__private.receiveSignature(query.signature, err => {
			if (err) {
				return setImmediate(cb, null, {
					success: false,
					message: err,
				});
			}
			return setImmediate(cb, null, {
				success: true,
			});
		});
	},

	/**
	 * Description of postSignatures.
	 *
	 * @todo Add @param tags
	 * @todo Add @returns tag
	 * @todo Add description of the function
	 */
	postSignatures(query) {
		if (!library.config.broadcasts.active) {
			return library.logger.debug(
				'Receiving signatures disabled by user through config.json'
			);
		}
		return library.schema.validate(query, definitions.WSSignaturesList, err => {
			if (err) {
				return library.logger.debug('Invalid signatures body', err);
			}
			return __private.receiveSignatures(query.signatures);
		});
	},

	/**
	 * Description of getSignatures.
	 *
	 * @todo Add @param tags
	 * @todo Add @returns tag
	 * @todo Add description of the function
	 */
	getSignatures(req, cb) {
		const transactions = modules.transactions.getMultisignatureTransactionList(
			true,
			MAX_SHARED_TRANSACTIONS
		);
		const signatures = [];

		async.eachSeries(
			transactions,
			(transaction, __cb) => {
				if (transaction.signatures && transaction.signatures.length) {
					signatures.push({
						transaction: transaction.id,
						signatures: transaction.signatures,
					});
				}
				return setImmediate(__cb);
			},
			() =>
				setImmediate(cb, null, {
					success: true,
					signatures,
				})
		);
	},

	/**
	 * Description of getTransactions.
	 *
	 * @todo Add @param tags
	 * @todo Add @returns tag
	 * @todo Add description of the function
	 */
	getTransactions(query, cb) {
		const transactions = modules.transactions.getMergedTransactionList(
			true,
			MAX_SHARED_TRANSACTIONS
		);
		return setImmediate(cb, null, {
			success: true,
			transactions,
		});
	},

	/**
	 * Description of postTransaction.
	 *
	 * @todo Add @param tags
	 * @todo Add @returns tag
	 * @todo Add description of the function
	 */
	postTransaction(query, cb) {
		__private.receiveTransaction(
			query.transaction,
			query.nonce,
			query.extraLogMessage,
			(err, id) => {
				if (err) {
					return setImmediate(cb, null, {
						success: false,
						message: err,
					});
				}
				return setImmediate(cb, null, {
					success: true,
					transactionId: id,
				});
			}
		);
	},

	/**
	 * Description of postTransactions.
	 *
	 * @todo Add @param tags
	 * @todo Add @returns tag
	 * @todo Add description of the function
	 */
	postTransactions(query) {
		if (!library.config.broadcasts.active) {
			return library.logger.debug(
				'Receiving transactions disabled by user through config.json'
			);
		}
		return library.schema.validate(
			query,
			definitions.WSTransactionsRequest,
			err => {
				if (err) {
					return library.logger.debug('Invalid transactions body', err);
				}
				return __private.receiveTransactions(
					query.transactions,
					query.nonce,
					query.extraLogMessage
				);
			}
		);
	},
};

/**
 * Validation of all internal requests.
 *
 * @param {Object} query
 * @param {string} query.authKey - Key shared between master and slave processes. Not shared with the rest of network
 * @param {Object} query.peer - Peer to update
 * @param {number} query.updateType - 0 (insert) or 1 (remove)
 * @param {function} cb
 * @todo Add description for the params
 * @todo Add @returns tag
 */
__private.checkInternalAccess = function(query, cb) {
	library.schema.validate(query, definitions.WSAccessObject, err => {
		if (err) {
			return setImmediate(cb, err[0].message);
		}
		if (query.authKey !== wsRPC.getServerAuthKey()) {
			return setImmediate(
				cb,
				'Unable to access internal function - Incorrect authKey'
			);
		}
		return setImmediate(cb, null);
	});
};

Transport.prototype.internal = {
	/**
	 * Inserts or updates a peer on peers list.
	 *
	 * @param {Object} query
	 * @param {Object} query.peer
	 * @param {string} query.authKey - Signed peer data with in hex format
	 * @param {number} query.updateType - 0 (insert) or 1 (remove)
	 * @param {function} cb
	 * @todo Add description for the params
	 * @todo Add @returns tag
	 */
	updatePeer(query, cb) {
		__private.checkInternalAccess(query, err => {
			if (err) {
				return setImmediate(cb, err);
			}
			const updates = {};
			updates[Rules.UPDATES.INSERT] = modules.peers.update;
			updates[Rules.UPDATES.REMOVE] = modules.peers.remove;
			const updateResult = updates[query.updateType](query.peer);
			return setImmediate(
				cb,
				updateResult === true
					? null
					: new PeerUpdateError(
							updateResult,
							failureCodes.errorMessages[updateResult]
						)
			);
		});
	},
};

// Export
module.exports = Transport;<|MERGE_RESOLUTION|>--- conflicted
+++ resolved
@@ -221,24 +221,13 @@
 	extraLogMessage,
 	cb
 ) {
-<<<<<<< HEAD
 	const id = transactionJSON ? transactionJSON.id : 'null';
 	let transaction;
 	try {
 		transaction = initTransaction(transactionJSON);
 		const { errors } = transaction.validate();
-		if (errors.length > 0) {
-			throw `Transaction: ${transactionJSON.id} failed at ${errors
-				.map(error => error.dataPath)
-				.join(',')}`;
-=======
-	const id = transaction ? transaction.id : 'null';
-	try {
-		const tx = initTransaction(transaction);
-		const { errors } = tx.validate();
 		if (errors) {
 			throw errors;
->>>>>>> a576e533
 		}
 	} catch (errors) {
 		const error =
