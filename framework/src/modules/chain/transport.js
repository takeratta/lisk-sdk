--- conflicted
+++ resolved
@@ -689,21 +689,8 @@
 		return setImmediate(cb, errors);
 	}
 
-<<<<<<< HEAD
 	return library.balancesSequence.add(async balancesSequenceCb => {
-		if (!nonce) {
-			library.logger.debug(
-				`Received transaction ${transaction.id} from public client`
-			);
-		} else {
-			library.logger.debug(
-				`Received transaction ${transaction.id} from network`
-			);
-		}
-=======
-	return library.balancesSequence.add(balancesSequenceCb => {
 		library.logger.debug(`Received transaction ${transaction.id}`);
->>>>>>> 2bc75e4b
 
 		try {
 			await modules.transactionPool.processUnconfirmedTransaction(
