--- conflicted
+++ resolved
@@ -40,7 +40,6 @@
 
 		this.logger = createLoggerComponent(loggerConfig);
 
-<<<<<<< HEAD
 		// TODO: Nonce overwrite should be removed once the Network module has been fully integreated into core and the old peer system has been fully removed.
 		// We need this because the old peer system which runs in parallel will conflict with the new one if they share the same nonce.
 		const moduleNonce = randomstring.generate(16);
@@ -53,38 +52,19 @@
 
 		const initialNodeInfo = sanitizeNodeInfo(
 			await this.channel.invoke('lisk:getApplicationState')
-=======
-		const applicationState = await this.channel.invoke(
-			'lisk:getApplicationState'
->>>>>>> 3a9d826d
 		);
 
 		const p2pConfig = {
 			...this.options,
-<<<<<<< HEAD
 			nodeInfo: initialNodeInfo,
-=======
-			nodeInfo: {
-				...applicationState,
-				wsPort: this.options.nodeInfo.wsPort,
-			},
->>>>>>> 3a9d826d
 		};
 
 		this.p2p = new P2P(p2pConfig);
 
-<<<<<<< HEAD
-		this.channel.subscribe(
-			'lisk:state:updated', event => {
-				const newNodeInfo = sanitizeNodeInfo(event.data);
-				this.p2p.applyNodeInfo(newNodeInfo);
-			}
-		);
-=======
 		this.channel.subscribe('lisk:state:updated', event => {
-			this.p2p.applyNodeInfo(event.data);
+			const newNodeInfo = sanitizeNodeInfo(event.data);
+			this.p2p.applyNodeInfo(newNodeInfo);
 		});
->>>>>>> 3a9d826d
 
 		// ---- START: Bind event handlers ----
 
