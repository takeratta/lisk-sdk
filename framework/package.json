{
	"name": "lisk-framework",
	"version": "0.1.0-alpha.0",
	"description": "Lisk blockchain application platform",
	"author": "Lisk Foundation <admin@lisk.io>, lightcurve GmbH <admin@lightcurve.io>",
	"license": "GPL-3.0",
	"keywords": [
		"cryptocurrency",
		"blockchain",
		"lisk",
		"nodejs",
		"javascript"
	],
	"homepage": "https://github.com/LiskHQ/lisk-sdk#readme",
	"repository": {
		"type": "git",
		"url": "git+https://github.com/LiskHQ/lisk-sdk.git"
	},
	"bugs": {
		"url": "https://github.com/LiskHQ/lisk-sdk/issues"
	},
	"engines": {
		"node": "10.15.3",
		"npm": "6.4.1"
	},
	"main": "src/index.js",
	"scripts": {
		"start": "node src/index.js",
		"console": "node scripts/console.js",
		"lint": "eslint .",
		"lint:fix": "eslint --fix .",
		"format": "prettier --write \"./*.{js,json,md}\" \"{api,config,docs,helpers,logic,modules,schema,scripts,storage,tasks,test}{,/**}/*.{js,json,md}\"",
		"test": "npm run jest:unit",
		"mocha": "mocha",
		"jest:unit": "jest --config=./test/jest/unit/jest.config.js",
		"jest:integration": "jest --config=./test/jest/integration/jest.config.js",
		"jest:functional": "jest --config=./test/jest/functional/jest.config.js --passWithNoTests",
		"mocha:unit": "node test/mocha/common/lisk-mocha-runner unit",
		"mocha:integration": "node test/mocha/common/lisk-mocha-runner integration",
		"mocha:functional": "node test/mocha/common/lisk-mocha-runner functional",
		"mocha:functional:ws": "node test/mocha/common/lisk-mocha-runner functional:ws",
		"mocha:functional:get": "node test/mocha/common/lisk-mocha-runner functional:get",
		"mocha:functional:post": "node test/mocha/common/lisk-mocha-runner functional:post",
		"mocha:functional:put": "node test/mocha/common/lisk-mocha-runner functional:put",
		"mocha:network": "node test/mocha/common/lisk-mocha-runner network",
		"docs:build": "jsdoc -c docs/conf.json --verbose --pedantic",
		"docs:serve": "http-server docs/jsdoc/"
	},
	"dependencies": {
<<<<<<< HEAD
		"@liskhq/lisk-cryptography": "2.0.0",
		"@liskhq/lisk-p2p": "0.1.0-alpha.4",
		"@liskhq/lisk-transactions": "2.0.0",
=======
		"@liskhq/lisk-cryptography": "2.1.0-alpha.0",
		"@liskhq/lisk-transactions": "2.1.0-alpha.4",
		"@liskhq/lisk-transaction-pool": "0.1.0-alpha.1",
>>>>>>> ca7a626f
		"ajv": "6.7.0",
		"async": "2.6.1",
		"bignumber.js": "8.0.2",
		"bluebird": "3.5.3",
		"body-parser": "1.18.3",
		"bytebuffer": "5.0.1",
		"change-case": "3.1.0",
		"colors": "1.3.3",
		"commander": "2.19.0",
		"compression": "1.7.3",
		"cors": "2.8.5",
		"debug": "4.1.1",
		"deep-diff": "1.0.2",
		"eventemitter2": "5.0.1",
		"express": "4.16.4",
		"express-domain-middleware": "0.1.0",
		"express-query-int": "3.0.0",
		"express-rate-limit": "2.8.0",
		"fs-extra": "7.0.1",
		"ip": "1.1.5",
		"js-yaml": "3.12.1",
		"json-refs": "3.0.12",
		"lisk-commander": "2.0.0",
		"lisk-newrelic": "LiskHQ/lisk-newrelic#b3dadc5",
		"lodash": "4.17.11",
		"method-override": "3.0.0",
		"newrelic": "5.0.0",
		"pg-monitor": "1.1.0",
		"pg-promise": "8.5.4",
		"pm2": "3.2.8",
		"pm2-axon": "3.3.0",
		"pm2-axon-rpc": "0.5.1",
		"popsicle": "9.1.0",
		"ps-list": "6.1.0",
		"randomstring": "1.1.5",
		"redis": "2.8.0",
		"semver": "5.6.0",
		"socket.io": "2.2.0",
		"socketcluster": "14.3.3",
		"socketcluster-client": "14.2.1",
		"sodium-native": "2.2.4",
		"strftime": "0.10.0",
		"swagger-node-runner": "0.7.3",
		"sway": "2.0.5",
		"tempy": "0.2.1",
		"valid-url": "1.0.9",
		"wamp-socket-cluster": "2.0.0-beta.4",
		"yargs": "13.2.2",
		"z-schema": "3.24.2"
	},
	"devDependencies": {
		"browserify-bignum": "1.3.0-2",
		"chai": "4.2.0",
		"chai-as-promised": "7.1.1",
		"co-mocha": "1.2.2",
		"coveralls": "3.0.2",
		"eslint": "5.12.0",
		"eslint-config-airbnb-base": "13.1.0",
		"eslint-config-lisk-base": "1.1.0",
		"eslint-plugin-chai-expect": "2.0.1",
		"eslint-plugin-import": "2.14.0",
		"eslint-plugin-jest": "22.3.0",
		"eslint-plugin-mocha": "5.3.0",
		"faker": "4.1.0",
		"find": "0.2.9",
		"http-server": "0.11.1",
		"istanbul": "1.1.0-alpha.1",
		"istanbul-middleware": "0.2.2",
		"jest": "24.5.0",
		"jest-extended": "0.11.1",
		"jsdoc": "3.5.5",
		"jsdox": "0.4.10",
		"mocha": "5.2.0",
		"moment": "2.23.0",
		"node-mocks-http": "^1.7.3",
		"prettier": "1.10.2",
		"rewire": "4.0.1",
		"rx": "4.1.0",
		"sinon": "7.2.2",
		"sinon-chai": "3.3.0",
		"stampit": "4.2.0",
		"supertest": "3.3.0"
	},
	"lisk": {
		"minVersion": "1.1.0-rc.0",
		"protocolVersion": "1.0"
	}
}<|MERGE_RESOLUTION|>--- conflicted
+++ resolved
@@ -47,15 +47,10 @@
 		"docs:serve": "http-server docs/jsdoc/"
 	},
 	"dependencies": {
-<<<<<<< HEAD
-		"@liskhq/lisk-cryptography": "2.0.0",
+		"@liskhq/lisk-cryptography": "2.1.0-alpha.0",
 		"@liskhq/lisk-p2p": "0.1.0-alpha.4",
-		"@liskhq/lisk-transactions": "2.0.0",
-=======
-		"@liskhq/lisk-cryptography": "2.1.0-alpha.0",
 		"@liskhq/lisk-transactions": "2.1.0-alpha.4",
 		"@liskhq/lisk-transaction-pool": "0.1.0-alpha.1",
->>>>>>> ca7a626f
 		"ajv": "6.7.0",
 		"async": "2.6.1",
 		"bignumber.js": "8.0.2",
