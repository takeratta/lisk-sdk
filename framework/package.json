--- conflicted
+++ resolved
@@ -1,10 +1,6 @@
 {
 	"name": "lisk-framework",
-<<<<<<< HEAD
 	"version": "0.3.0-alpha.0",
-=======
-	"version": "0.1.2",
->>>>>>> e3009fc3
 	"description": "Lisk blockchain application platform",
 	"author": "Lisk Foundation <admin@lisk.io>, lightcurve GmbH <admin@lightcurve.io>",
 	"license": "Apache-2.0",
@@ -52,19 +48,12 @@
 		"docs:serve": "http-server docs/jsdoc/"
 	},
 	"dependencies": {
-<<<<<<< HEAD
 		"@liskhq/bignum": "1.3.1",
 		"@liskhq/lisk-cryptography": "2.2.0-alpha.0",
 		"@liskhq/lisk-p2p": "0.2.0-alpha.0",
 		"@liskhq/lisk-transaction-pool": "0.1.1",
 		"@liskhq/lisk-transactions": "2.3.0-alpha.0",
 		"@liskhq/lisk-validator": "0.2.0-alpha.0",
-=======
-		"@liskhq/lisk-cryptography": "2.1.1",
-		"@liskhq/lisk-p2p": "0.1.2",
-		"@liskhq/lisk-transaction-pool": "0.1.2",
-		"@liskhq/lisk-transactions": "2.1.2",
->>>>>>> e3009fc3
 		"ajv": "6.7.0",
 		"ajv-keywords": "3.4.0",
 		"async": "2.6.1",
