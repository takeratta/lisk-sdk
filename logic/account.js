--- conflicted
+++ resolved
@@ -200,12 +200,7 @@
 				minimum: 0,
 				maximum: 17
 			},
-			conv: Number,
-<<<<<<< HEAD
-			default: 0
-=======
-			expression: "(\"multimin\")::bigint"
->>>>>>> 78959428
+			conv: Number
 		},
 		{
 			name: "u_multimin",
@@ -215,12 +210,7 @@
 				minimum: 0,
 				maximum: 17
 			},
-			conv: Number,
-<<<<<<< HEAD
-			default: 0
-=======
-			expression: "(\"u_multimin\")::bigint"
->>>>>>> 78959428
+			conv: Number
 		},
 		{
 			name: "multilifetime",
@@ -230,12 +220,7 @@
 				minimum: 1,
 				maximum: 72
 			},
-			conv: Number,
-<<<<<<< HEAD
-			default: 0
-=======
-			expression: "(\"multilifetime\")::bigint"
->>>>>>> 78959428
+			conv: Number
 		},
 		{
 			name: "u_multilifetime",
@@ -245,12 +230,7 @@
 				minimum: 1,
 				maximum: 72
 			},
-			conv: Number,
-<<<<<<< HEAD
-			default: 0
-=======
-			expression: "(\"u_multilifetime\")::bigint"
->>>>>>> 78959428
+			conv: Number
 		},
 		{
 			name: "blockId",
