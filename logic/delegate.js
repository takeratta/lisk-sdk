/*
 * Copyright © 2018 Lisk Foundation
 *
 * See the LICENSE file at the top-level directory of this distribution
 * for licensing information.
 *
 * Unless otherwise agreed in a custom licensing agreement with the Lisk Foundation,
 * no part of this software, including this file, may be copied, modified,
 * propagated, or distributed except according to the terms contained in the
 * LICENSE file.
 *
 * Removal or modification of this copyright notice is prohibited.
 */

'use strict';

const async = require('async');
const Bignum = require('../helpers/bignum.js');

const exceptions = global.exceptions;
const { FEES } = global.constants;
let modules;
let library;
let self;

/**
 * Main delegate logic. Initializes library.
 *
 * @class
 * @memberof logic
 * @see Parent: {@link logic}
 * @requires async
 * @param {logger} logger
 * @param {ZSchema} schema
 * @todo Add description for the params
 */
class Delegate {
	constructor(logger, schema) {
		self = this;
		library = {
			schema,
			logger,
		};
	}
}

// TODO: The below functions should be converted into static functions,
// however, this will lead to incompatibility with modules and tests implementation.
/**
 * Binds input parameters to private variables modules.
 *
 * @param {Accounts} accounts
 * @todo Add description for the params
 */
Delegate.prototype.bind = function(accounts) {
	modules = {
		accounts,
	};
};

/**
 * Obtains constant fee delegate.
 *
 * @returns {Bignumber} FEES.DELEGATE
 * @todo Delete unused transaction, sender parameters
 */
Delegate.prototype.calculateFee = function() {
	return new Bignum(FEES.DELEGATE);
};

/**
 * Verifies fields from transaction and sender, calls modules.accounts.getAccount().
 *
 * @param {transaction} transaction
 * @param {account} sender
 * @param {function} cb - Callback function
 * @returns {SetImmediate|Object} error, transaction
 * @todo Add description for the params
 */
Delegate.prototype.verify = function(transaction, sender, cb, tx) {
	if (transaction.recipientId) {
		return setImmediate(cb, 'Invalid recipient');
	}

<<<<<<< HEAD
	if (!transaction.amount.isEqualTo(0)) {
=======
	const amount = new Bignum(transaction.amount);
	if (amount.greaterThan(0)) {
>>>>>>> 662965e0
		return setImmediate(cb, 'Invalid transaction amount');
	}

	if (sender.isDelegate) {
		return setImmediate(cb, 'Account is already a delegate');
	}

	if (!transaction.asset || !transaction.asset.delegate) {
		return setImmediate(cb, 'Invalid transaction asset');
	}

	if (!transaction.asset.delegate.username) {
		return setImmediate(cb, 'Username is undefined');
	}

	if (
		transaction.asset.delegate.username !==
		transaction.asset.delegate.username.toLowerCase()
	) {
		return setImmediate(cb, 'Username must be lowercase');
	}

	const isAddress = /^[0-9]{1,21}[L|l]$/g;
	const allowSymbols = /^[a-z0-9!@$&_.]+$/g;

	const username = String(transaction.asset.delegate.username)
		.toLowerCase()
		.trim();

	if (username === '') {
		return setImmediate(cb, 'Empty username');
	}

	if (username.length > 20) {
		return setImmediate(cb, 'Username is too long. Maximum is 20 characters');
	}

	if (isAddress.test(username)) {
		return setImmediate(cb, 'Username can not be a potential address');
	}

	if (!allowSymbols.test(username)) {
		return setImmediate(
			cb,
			'Username can only contain alphanumeric characters with the exception of !@$&_.'
		);
	}

	self.checkConfirmed(
		transaction,
		err => setImmediate(cb, err, transaction),
		tx
	);
};

/**
 * Returns transaction with setImmediate.
 *
 * @param {transaction} transaction
 * @param {account} sender
 * @param {function} cb - Callback function
 * @returns {SetImmediate} null
 * @todo Delete unused sender parameter
 * @todo Add description for the params
 */
Delegate.prototype.process = function(transaction, sender, cb) {
	return setImmediate(cb, null, transaction);
};

/**
 * Validates delegate username and returns buffer.
 *
 * @param {transaction} transaction
 * @returns {null|string}
 * @throws {Error}
 * @todo Add description for the params
 */
Delegate.prototype.getBytes = function(transaction) {
	if (!transaction.asset.delegate.username) {
		return null;
	}

	try {
		return Buffer.from(transaction.asset.delegate.username, 'utf8');
	} catch (e) {
		throw e;
	}
};

/**
 * Calls cb with error when account already exists.
 *
 * @param {transaction} transaction
 * @param {string} username - Key to check transaction with (username / u_username)
 * @param {string} isDelegate - Key to check transaction with (isDelegate / u_isDelegate)
 * @param {function} cb - Callback function
 * @todo Add description for the params
 */
Delegate.prototype.checkDuplicates = function(
	transaction,
	username,
	isDelegate,
	cb,
	tx
) {
	async.parallel(
		{
			duplicatedDelegate(eachCb) {
				const query = {};
				query[isDelegate] = 1;
				query.publicKey = transaction.senderPublicKey;
				return modules.accounts.getAccount(query, [username], eachCb, tx);
			},
			duplicatedUsername(eachCb) {
				const query = {};
				query[username] = transaction.asset.delegate.username;
				return modules.accounts.getAccount(query, [username], eachCb, tx);
			},
		},
		(err, res) => {
			if (err) {
				return setImmediate(cb, err);
			}
			if (res.duplicatedDelegate) {
				return setImmediate(cb, 'Account is already a delegate');
			}
			if (res.duplicatedUsername) {
				return setImmediate(
					cb,
					`Username ${transaction.asset.delegate.username} already exists`
				);
			}
			return setImmediate(cb);
		}
	);
};

/**
 * Checks if confirmed delegate is already registered.
 *
 * @param {transaction} transaction
 * @param {function} cb - Callback function
 * @todo Add description for the params
 */
Delegate.prototype.checkConfirmed = function(transaction, cb, tx) {
	self.checkDuplicates(
		transaction,
		'username',
		'isDelegate',
		err => {
			if (err && exceptions.delegates.indexOf(transaction.id) > -1) {
				library.logger.debug(err);
				library.logger.debug(JSON.stringify(transaction));
				err = null;
			}
			return setImmediate(cb, err, transaction);
		},
		tx
	);
};

/**
 * Checks if unconfirmed delegate is already registered.
 *
 * @param {transaction} transaction
 * @param {function} cb - Callback function
 * @todo Add description for the params
 */
Delegate.prototype.checkUnconfirmed = function(transaction, cb, tx) {
	self.checkDuplicates(
		transaction,
		'u_username',
		'u_isDelegate',
		err => {
			if (err && exceptions.delegates.indexOf(transaction.id) > -1) {
				library.logger.debug(err);
				library.logger.debug(JSON.stringify(transaction));
				err = null;
			}
			return setImmediate(cb, err, transaction);
		},
		tx
	);
};

/**
 * Checks transaction delegate and calls modules.accounts.setAccountAndGet() with username.
 *
 * @param {transaction} transaction
 * @param {block} block
 * @param {account} sender
 * @param {function} cb - Callback function
 * @todo Delete unused block parameter
 * @todo Add description for the params
 */
Delegate.prototype.applyConfirmed = function(
	transaction,
	block,
	sender,
	cb,
	tx
) {
	const data = {
		publicKey: transaction.senderPublicKey,
		address: sender.address,
		isDelegate: 1,
		vote: 0,
		username: transaction.asset.delegate.username,
	};

	async.series(
		[
			function(seriesCb) {
				self.checkConfirmed(transaction, seriesCb, tx);
			},
			function(seriesCb) {
				modules.accounts.setAccountAndGet(data, seriesCb, tx);
			},
		],
		cb
	);
};

/**
 * Checks transaction delegate and no nameexist and calls modules.accounts.setAccountAndGet() with u_username.
 *
 * @param {transaction} transaction
 * @param {block} block
 * @param {account} sender
 * @param {function} cb - Callback function
 * @todo Delete unused block parameter
 * @todo Add description for the params
 */
Delegate.prototype.undoConfirmed = function(
	transaction,
	block,
	sender,
	cb,
	tx
) {
	const data = {
		address: sender.address,
		isDelegate: 0,
		vote: 0,
		username: null,
	};

	modules.accounts.setAccountAndGet(data, cb, tx);
};

/**
 * Checks transaction delegate and calls modules.accounts.setAccountAndGet() with u_username.
 *
 * @param {transaction} transaction
 * @param {account} sender
 * @param {function} cb - Callback function
 * @todo Add description for the params
 */
Delegate.prototype.applyUnconfirmed = function(transaction, sender, cb, tx) {
	const data = {
		publicKey: transaction.senderPublicKey,
		address: sender.address,
		u_isDelegate: 1,
		u_username: transaction.asset.delegate.username,
	};

	async.series(
		[
			function(seriesCb) {
				self.checkUnconfirmed(transaction, seriesCb, tx);
			},
			function(seriesCb) {
				modules.accounts.setAccountAndGet(data, seriesCb, tx);
			},
		],
		cb
	);
};

/**
 * Checks transaction delegate and calls modules.accounts.setAccountAndGet() with username and u_username both null.
 *
 * @param {transaction} transaction
 * @param {account} sender
 * @param {function} cb - Callback function
 * @todo Add description for the params
 */
Delegate.prototype.undoUnconfirmed = function(transaction, sender, cb, tx) {
	const data = {
		address: sender.address,
		u_isDelegate: 0,
		u_username: null,
	};

	modules.accounts.setAccountAndGet(data, cb, tx);
};

Delegate.prototype.schema = {
	id: 'Delegate',
	type: 'object',
	properties: {
		username: {
			type: 'string',
			format: 'username',
		},
	},
	required: ['username'],
};

/**
 * Validates transaction delegate schema.
 *
 * @param {transaction} transaction
 * @returns {error|transaction}
 * @throws {string} If delegate schema is invalid
 * @todo Add description for the params
 */
Delegate.prototype.objectNormalize = function(transaction) {
	const report = library.schema.validate(
		transaction.asset.delegate,
		Delegate.prototype.schema
	);

	if (!report) {
		throw `Failed to validate delegate schema: ${library.schema
			.getLastErrors()
			.map(err => err.message)
			.join(', ')}`;
	}

	return transaction;
};

/**
 * Creates delegate Object based on raw data.
 *
 * @param {Object} raw - Contains d_username, t_senderPK, t_senderId
 * @returns {null|Object} null - If no d_username, otherwise created delegate object
 */
Delegate.prototype.dbRead = function(raw) {
	if (!raw.d_username) {
		return null;
	}
	const delegate = {
		username: raw.d_username,
		publicKey: raw.t_senderPublicKey,
		address: raw.t_senderId,
	};

	return { delegate };
};

/**
 * Checks if transaction has enough signatures to be confirmed.
 *
 * @param {transaction} transaction
 * @param {account} sender
 * @returns {boolean} true - If transaction signatures greather than sender multimin, or there are no sender multisignatures
 * @todo Add description for the params
 */
Delegate.prototype.ready = function(transaction, sender) {
	if (Array.isArray(sender.multisignatures) && sender.multisignatures.length) {
		if (!Array.isArray(transaction.signatures)) {
			return false;
		}
		return transaction.signatures.length >= sender.multimin;
	}
	return true;
};

module.exports = Delegate;<|MERGE_RESOLUTION|>--- conflicted
+++ resolved
@@ -82,12 +82,8 @@
 		return setImmediate(cb, 'Invalid recipient');
 	}
 
-<<<<<<< HEAD
-	if (!transaction.amount.isEqualTo(0)) {
-=======
 	const amount = new Bignum(transaction.amount);
-	if (amount.greaterThan(0)) {
->>>>>>> 662965e0
+	if (amount.isGreaterThan(0)) {
 		return setImmediate(cb, 'Invalid transaction amount');
 	}
 
