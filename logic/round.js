/*
 * Copyright © 2018 Lisk Foundation
 *
 * See the LICENSE file at the top-level directory of this distribution
 * for licensing information.
 *
 * Unless otherwise agreed in a custom licensing agreement with the Lisk Foundation,
 * no part of this software, including this file, may be copied, modified,
 * propagated, or distributed except according to the terms contained in the
 * LICENSE file.
 *
 * Removal or modification of this copyright notice is prohibited.
 */

'use strict';

var Promise = require('bluebird');
var bignum = require('../helpers/bignum.js');
var RoundChanges = require('../helpers/round_changes.js');

/**
 * Validates required scope properties.
 *
 * @class
 * @memberof logic
 * @see Parent: {@link logic}
 * @requires bluebird
 * @requires helpers/round_changes
 * @param {Object} scope - Description of the param
 * @param {Task} t - Description of the param
 * @todo Add descriptions for the params
 */
// Constructor
function Round(scope, t) {
	this.scope = {
		backwards: scope.backwards,
		round: scope.round,
		roundOutsiders: scope.roundOutsiders,
		roundDelegates: scope.roundDelegates,
		roundFees: scope.roundFees,
		roundRewards: scope.roundRewards,
		library: {
			db: scope.library.db,
			logger: scope.library.logger,
		},
		modules: {
			accounts: scope.modules.accounts,
		},
		block: {
			generatorPublicKey: scope.block.generatorPublicKey,
			id: scope.block.id,
			height: scope.block.height,
			timestamp: scope.block.timestamp,
		},
	};
	this.t = t;

	// List of required scope properties
	var requiredProperties = [
		'library',
		'modules',
		'block',
		'round',
		'backwards',
	];

	// Require extra scope properties when finishing round
	if (scope.finishRound) {
		requiredProperties = requiredProperties.concat([
			'roundFees',
			'roundRewards',
			'roundDelegates',
			'roundOutsiders',
		]);
	}

	// Iterate over requiredProperties, checking for undefined scope properties
	requiredProperties.forEach(property => {
		if (scope[property] === undefined) {
			throw `Missing required scope property: ${property}`;
		}
	});
}

// Public methods
/**
 * Returns result from call to mergeAccountAndGet.
 *
 * @returns {function} Promise
 * @todo Check type and description of the return value
 */
Round.prototype.mergeBlockGenerator = function() {
	var self = this;

	return new Promise((resolve, reject) => {
		self.scope.modules.accounts.mergeAccountAndGet(
			{
				publicKey: self.scope.block.generatorPublicKey,
				producedblocks: self.scope.backwards ? -1 : 1,
				blockId: self.scope.block.id,
				round: self.scope.round,
			},
			(err, account) => {
				if (err) {
					return reject(err);
				}

				return resolve(account);
			},
			self.t
		);
	});
};

/**
 * If outsiders content, calls sql updateMissedBlocks.
 *
 * @todo Add returns tag
 */
Round.prototype.updateMissedBlocks = function() {
	if (this.scope.roundOutsiders.length === 0) {
		return this.t;
	}

	return (this.t || this.scope.library.db).rounds.updateMissedBlocks(
		this.scope.backwards,
		this.scope.roundOutsiders
	);
};

/**
 * Calls sql getVotes from `mem_round` table.
 *
 * @todo Round must be a param option.
 * @todo Add returns tag
 */
Round.prototype.getVotes = function() {
	return (this.t || this.scope.library.db).rounds.getVotes(this.scope.round);
};

/**
 * Calls getVotes with round.
 *
 * @returns {function} Promise
 * @todo Check type and description of the return value
 */
Round.prototype.updateVotes = function() {
	var self = this;

	return self.getVotes(self.scope.round).then(votes => {
		var queries = votes.map(vote =>
			self.t.rounds.updateVotes(
				self.scope.modules.accounts.generateAddressByPublicKey(vote.delegate),
				Math.floor(vote.amount)
			)
		);

		if (queries.length > 0) {
			return self.t.batch(queries);
		}
		return self.t;
	});
};

/**
 * For backwards option calls sql updateBlockId with newID: 0.
 *
 * @returns {function} Promise
 * @todo Check type and description of the return value
 */
Round.prototype.markBlockId = function() {
	if (this.scope.backwards) {
		return (this.t || this.scope.library.db).rounds.updateBlockId(
			this.scope.block.id,
			'0'
		);
	}
	return this.t;
};

/**
 * Calls sql flush:
 * - Deletes round from `mem_round` table.
 *
 * @returns {function} Promise
 * @todo Check type and description of the return value
 */
Round.prototype.flushRound = function() {
	return (this.t || this.scope.library.db).rounds.flush(this.scope.round);
};

/**
 * Calls sql truncateBlocks:
 * - Deletes blocks greather than height from `blocks` table.
 *
 * @returns {function} Promise
 * @todo Check type and description of the return value
 */
Round.prototype.truncateBlocks = function() {
	return (this.t || this.scope.library.db).rounds.truncateBlocks(
		this.scope.block.height
	);
};

/**
 * Calls sql restoreRoundSnapshot:
 * - Restores mem_round table snapshot.
 * - Performed only when rollback last block of round.
 *
 * @returns {function} Promise
 * @todo Check type and description of the return value
 */
Round.prototype.restoreRoundSnapshot = function() {
	this.scope.library.logger.debug('Restoring mem_round snapshot...');
	return (this.t || this.scope.library.db).rounds.restoreRoundSnapshot();
};

/**
 * Calls sql restoreVotesSnapshot:
 * - Restores mem_accounts.votes snapshot.
 * - Performed only when rollback last block of round.
 *
 * @returns {function} Promise
 * @todo Check type and description of the return value
 */
Round.prototype.restoreVotesSnapshot = function() {
	this.scope.library.logger.debug('Restoring mem_accounts.vote snapshot...');
	return (this.t || this.scope.library.db).rounds.restoreVotesSnapshot();
};

/**
 * Calls sql deleteRoundRewards:
 * - Removes rewards for entire round from round_rewards table.
 * - Performed only when rollback last block of round.
 * @return {function} Promise
 */
Round.prototype.deleteRoundRewards = function() {
	this.scope.library.logger.debug(
		`Deleting rewards for round ${this.scope.round}`
	);
	return (this.t || this.scope.library.db).rounds.deleteRoundRewards(
		this.scope.round
	);
};

/**
 * For each delegate calls mergeAccountAndGet and creates an address array.
 *
 * @returns {function} Promise with address array.
 */
Round.prototype.applyRound = function() {
	var roundChanges = new RoundChanges(this.scope);
	var queries = [];
	var self = this;
	var changes;
	var delegates;
	var delegate;
	var p;
	const roundRewards = [];

	// Reverse delegates if going backwards
	delegates = self.scope.backwards
		? self.scope.roundDelegates.reverse()
		: self.scope.roundDelegates;

	// Reverse rewards if going backwards
	if (self.scope.backwards) {
		self.scope.roundRewards.reverse();
	}

	// Apply round changes to each delegate
	for (var i = 0; i < self.scope.roundDelegates.length; i++) {
		delegate = self.scope.roundDelegates[i];
		changes = roundChanges.at(i);

		this.scope.library.logger.trace('Delegate changes', {
			delegate,
			changes,
		});

		const accountData = {
			publicKey: delegate,
			balance: self.scope.backwards ? -changes.balance : changes.balance,
			u_balance: self.scope.backwards ? -changes.balance : changes.balance,
			blockId: self.scope.block.id,
			round: self.scope.round,
			fees: self.scope.backwards ? -changes.fees : changes.fees,
			rewards: self.scope.backwards ? -changes.rewards : changes.rewards,
		};

		p = new Promise((resolve, reject) => {
			self.scope.modules.accounts.mergeAccountAndGet(
				accountData,
				(err, account) => {
					if (err) {
						return reject(err);
					}
					return resolve(account);
				},
				self.t
			);
		});

		queries.push(p);

		// Aggregate round rewards data - when going forward
		if (!self.scope.backwards) {
			roundRewards.push({
				timestamp: self.scope.block.timestamp,
				fees: new bignum(changes.fees).toString(),
				reward: new bignum(changes.rewards).toString(),
				round: self.scope.round,
				publicKey: delegate,
			});
		}
	}

	// Decide which delegate receives fees remainder
	var remainderIndex = this.scope.backwards ? 0 : delegates.length - 1;
	var remainderDelegate = delegates[remainderIndex];

	// Get round changes for chosen delegate
	changes = roundChanges.at(remainderIndex);

	// Apply fees remaining to chosen delegate
	if (changes.feesRemaining > 0) {
		var feesRemaining = this.scope.backwards
			? -changes.feesRemaining
			: changes.feesRemaining;

		this.scope.library.logger.trace('Fees remaining', {
			index: remainderIndex,
			delegate: remainderDelegate,
			fees: feesRemaining,
		});

		p = new Promise((resolve, reject) => {
			self.scope.modules.accounts.mergeAccountAndGet(
				{
					publicKey: remainderDelegate,
					balance: feesRemaining,
					u_balance: feesRemaining,
					blockId: self.scope.block.id,
					round: self.scope.round,
					fees: feesRemaining,
				},
				(err, account) => {
					if (err) {
						return reject(err);
					}
					return resolve(account);
				},
				self.t
			);
		});

		// Aggregate round rewards data (remaining fees) - when going forward
		if (!self.scope.backwards) {
			roundRewards[roundRewards.length - 1].fees = new bignum(
				roundRewards[roundRewards.length - 1].fees
			)
				.plus(feesRemaining)
				.toString();
		}

		queries.push(p);
	}

	// Prepare queries for inserting round rewards
	roundRewards.forEach(item => {
		queries.push(
			self.t.rounds.insertRoundRewards(
				item.timestamp,
				item.fees,
				item.reward,
				item.round,
				item.publicKey
			)
		);
	});

	self.scope.library.logger.trace('Applying round', {
		queries_count: queries.length,
		rewards: roundRewards,
	});

	if (queries.length > 0) {
		return this.t.batch(queries);
	}
	return this.t;
};

/**
 * Calls:
 * - updateVotes
 * - updateMissedBlocks
 * - flushRound
 * - applyRound
 * - updateVotes
 * - flushRound
 *
 * @returns {function} Call result.
 */
Round.prototype.land = function() {
	return this.updateVotes()
		.then(this.updateMissedBlocks.bind(this))
		.then(this.flushRound.bind(this))
		.then(this.applyRound.bind(this))
		.then(this.updateVotes.bind(this))
		.then(this.flushRound.bind(this))
		.then(() => this.t);
};

/**
 * Calls:
 * - updateVotes
 * - updateMissedBlocks
 * - flushRound
 * - applyRound
 * - updateVotes
 * - flushRound
 * - restoreRoundSnapshot
 * - restoreVotesSnapshot
<<<<<<< HEAD
 *
 * @returns {function} Call result.
=======
 * @implements {updateVotes}
 * @implements {updateMissedBlocks}
 * @implements {flushRound}
 * @implements {applyRound}
 * @implements {restoreRoundSnapshot}
 * @implements {restoreVotesSnapshot}
 * @implements {deleteRoundRewards}
 * @return {function} Call result.
>>>>>>> 01bf90e3
 */
Round.prototype.backwardLand = function() {
	return this.updateVotes()
		.then(this.updateMissedBlocks.bind(this))
		.then(this.flushRound.bind(this))
		.then(this.applyRound.bind(this))
		.then(this.updateVotes.bind(this))
		.then(this.flushRound.bind(this))
		.then(this.restoreRoundSnapshot.bind(this))
		.then(this.restoreVotesSnapshot.bind(this))
		.then(this.deleteRoundRewards.bind(this))
		.then(() => this.t);
};

// Export
module.exports = Round;<|MERGE_RESOLUTION|>--- conflicted
+++ resolved
@@ -421,19 +421,8 @@
  * - flushRound
  * - restoreRoundSnapshot
  * - restoreVotesSnapshot
-<<<<<<< HEAD
  *
  * @returns {function} Call result.
-=======
- * @implements {updateVotes}
- * @implements {updateMissedBlocks}
- * @implements {flushRound}
- * @implements {applyRound}
- * @implements {restoreRoundSnapshot}
- * @implements {restoreVotesSnapshot}
- * @implements {deleteRoundRewards}
- * @return {function} Call result.
->>>>>>> 01bf90e3
  */
 Round.prototype.backwardLand = function() {
 	return this.updateVotes()
