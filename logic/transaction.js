--- conflicted
+++ resolved
@@ -231,19 +231,8 @@
 			return setImmediate(cb, err);
 		}
 
-<<<<<<< HEAD
-		this.scope.dbLite.query("SELECT count(id) FROM trs WHERE id=$id", {id: trs.id}, {"count": Number}, function (err, rows) {
-			if (err) {
-				return cb("Database error");
-			}
-
-			var res = rows.length && rows[0];
-
-			if (res.count) {
-=======
 		this.scope.db.one("SELECT COUNT(\"id\")::int AS \"count\" FROM trs WHERE \"id\" = ${id}", { id: trs.id }).then(function (row) {
 			if (row.count > 0) {
->>>>>>> 0d6c9476
 				return cb("Ignoring already confirmed transaction");
 			}
 
