--- conflicted
+++ resolved
@@ -1,5 +1,4 @@
 'use strict';
-
 var _ = require('lodash');
 var bignum = require('../helpers/bignum.js');
 var ByteBuffer = require('bytebuffer');
@@ -26,8 +25,12 @@
  */
 __private.types = {};
 
-<<<<<<< HEAD
 // Private methods
+/**
+ * calculates fee based on trs type and data field
+ * @param {transaction} trs
+ * @param {account} sender
+ */
 __private.calculateFee = function (trs, sender) {
 	var fee = new bignum(__private.types[trs.type].calculateFee.call(this, trs, sender) || 0);
 	if (trs.data) {
@@ -36,7 +39,6 @@
 	return Number(fee.toString());
 };
 
-=======
 /**
  * Main transaction logic.
  * @memberof module:transactions
@@ -51,7 +53,6 @@
  * @param {function} cb - Callback function.
  * @return {setImmediateCallback} With `this` as data.
  */
->>>>>>> 305a3e12
 // Constructor
 function Transaction (db, ed, schema, genesisblock, account, logger, cb) {
 	this.scope = {
@@ -915,18 +916,11 @@
 	var senderPublicKey, signature, signSignature, requesterPublicKey, data;
 
 	try {
-<<<<<<< HEAD
-		senderPublicKey = new Buffer(trs.senderPublicKey, 'hex');
-		signature = new Buffer(trs.signature, 'hex');
-		signSignature = trs.signSignature ? new Buffer(trs.signSignature, 'hex') : null;
-		requesterPublicKey = trs.requesterPublicKey ? new Buffer(trs.requesterPublicKey, 'hex') : null;
-		data = trs.data ? new Buffer(trs.data, 'utf8') : null;
-=======
 		senderPublicKey = Buffer.from(trs.senderPublicKey, 'hex');
 		signature = Buffer.from(trs.signature, 'hex');
 		signSignature = trs.signSignature ? Buffer.from(trs.signSignature, 'hex') : null;
 		requesterPublicKey = trs.requesterPublicKey ? Buffer.from(trs.requesterPublicKey, 'hex') : null;
->>>>>>> 305a3e12
+		data = trs.data ? Buffer.from(trs.data, 'utf8') : null;
 	} catch (e) {
 		throw e;
 	}
