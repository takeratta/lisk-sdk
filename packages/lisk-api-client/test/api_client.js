/*
 * Copyright © 2018 Lisk Foundation
 *
 * See the LICENSE file at the top-level directory of this distribution
 * for licensing information.
 *
 * Unless otherwise agreed in a custom licensing agreement with the Lisk Foundation,
 * no part of this software, including this file, may be copied, modified,
 * propagated, or distributed except according to the terms contained in the
 * LICENSE file.
 *
 * Removal or modification of this copyright notice is prohibited.
 *
 */
import os from 'os';
import APIClient from '../src/api_client';

describe('APIClient module', () => {
	const mainnetHash =
		'ed14889723f24ecc54871d058d98ce91ff2f973192075c0155ba2b7b70ad2511';
	const mainnetNodes = [
		'https://node01.lisk.io:443',
		'https://node02.lisk.io:443',
		'https://node03.lisk.io:443',
		'https://node04.lisk.io:443',
		'https://node05.lisk.io:443',
		'https://node06.lisk.io:443',
		'https://node07.lisk.io:443',
		'https://node08.lisk.io:443',
	];
	const testnetHash =
		'da3ed6a45429278bac2666961289ca17ad86595d33b31037615d4b8e8f158bba';
	const testnetNodes = ['https://testnet.lisk.io:443'];
	const locale =
		process.env.LC_ALL ||
		process.env.LC_MESSAGES ||
		process.env.LANG ||
		process.env.LANGUAGE;
	const platformInfo = `${os.platform()} ${os.release()}; ${os.arch()}${
		locale ? `; ${locale}` : ''
	}`;
	const baseUserAgent = `LiskElements/1.0 (+https://github.com/LiskHQ/lisk-elements) ${
		platformInfo
	}`;
	const customUserAgent = `LiskHub/5.0 (+https://github.com/LiskHQ/lisk-hub) ${
		baseUserAgent
	}`;
	const defaultHeaders = {
		Accept: 'application/json',
		'Content-Type': 'application/json',
	};

	const customHeaders = {
		Accept: 'application/json',
		'Content-Type': 'application/json',
		'User-Agent': customUserAgent,
		nethash: testnetHash,
	};

	const localNode = 'http://localhost:7000';
	const externalNode = 'https://googIe.com:8080';
	const sslNode = 'https://external.lisk.io:443';
	const externalTestnetNode = 'http://testnet.lisk.io';
	const defaultNodes = [localNode, externalNode, sslNode];
	const defaultSelectedNode = 'selected_node';

	let apiClient;

	beforeEach(() => {
		apiClient = new APIClient(defaultNodes);
		return Promise.resolve();
	});

	describe('#constructor', () => {
		let initializeStub;

		beforeEach(() => {
			initializeStub = sandbox.stub(APIClient.prototype, 'initialize');
			return Promise.resolve();
		});

		it('should create a new instance of APIClient', () => {
			return expect(apiClient)
				.to.be.an('object')
				.and.be.instanceof(APIClient);
		});

		it('should call initialize with the nodes and default options', () => {
			apiClient = new APIClient(defaultNodes);
			return expect(initializeStub).to.be.calledWithExactly(defaultNodes, {});
		});

		it('should call initialize with the nodes and provided options', () => {
			const providedOptions = {
				headers: {
					nethash:
						'0123456789abcdef0123456789abcdef0123456789abcdef0123456789abcdef',
				},
			};
			apiClient = new APIClient(defaultNodes, providedOptions);
			return expect(initializeStub).to.be.calledWithExactly(
				defaultNodes,
				providedOptions,
			);
		});
	});

	describe('#createMainnetAPIClient', () => {
		let client;
		beforeEach(() => {
			client = APIClient.createMainnetAPIClient();
			return Promise.resolve();
		});

		it('should return APIClient instance', () => {
			return expect(client).to.be.instanceof(APIClient);
		});

		it('should contain mainnet nodes', () => {
			return expect(client.nodes).to.eql(mainnetNodes);
		});

		it('should be set to mainnet hash', () => {
			return expect(client.headers.nethash).to.equal(mainnetHash);
		});
	});

	describe('#createTestnetAPIClient', () => {
		let client;
		beforeEach(() => {
			client = APIClient.createTestnetAPIClient();
			return Promise.resolve();
		});

		it('should return APIClient instance', () => {
			return expect(client).to.be.instanceof(APIClient);
		});

		it('should contain testnet nodes', () => {
			return expect(client.nodes).to.eql(testnetNodes);
		});

		it('should be set to testnet hash', () => {
			return expect(client.headers.nethash).to.equal(testnetHash);
		});
	});

	describe('#constants', () => {
		it('should expose API constants', () => {
			return expect(APIClient.constants).to.be.an('object');
		});
	});

	describe('#initialize', () => {
		it('should throw an error if no arguments are passed to constructor', () => {
			return expect(apiClient.initialize.bind(apiClient)).to.throw(
				Error,
				'APIClient requires nodes for initialization.',
			);
		});

		it('should throw an error if first argument passed to constructor is not array', () => {
			return expect(apiClient.initialize.bind(apiClient, 'non-array')).to.throw(
				Error,
				'APIClient requires nodes for initialization.',
			);
		});

		it('should throw an error if first argument passed to constructor is empty array', () => {
			return expect(apiClient.initialize.bind(apiClient, [])).to.throw(
				Error,
				'APIClient requires nodes for initialization.',
			);
		});

		it('should throw an error if second argument passed to constructor is a string', () => {
			return expect(
				apiClient.initialize.bind(apiClient, defaultNodes, 'option string'),
			).to.throw(
				Error,
				'APIClient takes an optional object as the second parameter.',
			);
		});

		it('should throw an error if second argument passed to constructor is an array', () => {
			return expect(
				apiClient.initialize.bind(apiClient, defaultNodes, []),
			).to.throw(
				Error,
				'APIClient takes an optional object as the second parameter.',
			);
		});

		describe('headers', () => {
			it('should set with passed nethash, with default options', () => {
				return expect(apiClient)
					.to.have.property('headers')
					.and.eql(defaultHeaders);
			});

			it('should set custom headers with supplied options', () => {
				apiClient = new APIClient(defaultNodes, {
					nethash: testnetHash,
					client: {
						name: 'LiskHub',
						version: '5.0',
						engine: '+https://github.com/LiskHQ/lisk-hub',
					},
				});
				return expect(apiClient)
					.to.have.property('headers')
					.and.eql(customHeaders);
			});

			it('should not set User-Agent header when client options were not given', () => {
				apiClient = new APIClient(defaultNodes, {
<<<<<<< HEAD
=======
					version: customHeaders.version,
>>>>>>> b5583222
					nethash: testnetHash,
				});
				return expect(apiClient.headers).to.not.have.property('User-Agent');
			});
		});

		describe('nodes', () => {
			it('should have nodes supplied to constructor', () => {
				return expect(apiClient)
					.to.have.property('nodes')
					.and.equal(defaultNodes);
			});
		});

		describe('bannedNodes', () => {
			it('should set empty array if no option is passed', () => {
				return expect(apiClient)
					.to.have.property('bannedNodes')
					.be.eql([]);
			});

			it('should set bannedNodes when passed as an option', () => {
				const bannedNodes = ['a', 'b'];
				apiClient = new APIClient(defaultNodes, { bannedNodes });
				return expect(apiClient)
					.to.have.property('bannedNodes')
					.be.eql(bannedNodes);
			});
		});

		describe('currentNode', () => {
			it('should set with random node with initialized setup if no node is specified by options', () => {
				return expect(apiClient).to.have.property('currentNode').and.not.be
					.empty;
			});

			it('should set with supplied node if node is specified by options', () => {
				apiClient = new APIClient(defaultNodes, {
					node: externalTestnetNode,
				});
				return expect(apiClient)
					.to.have.property('currentNode')
					.and.equal(externalTestnetNode);
			});
		});

		describe('randomizeNodes', () => {
			it('should set randomizeNodes to true when randomizeNodes not explicitly set', () => {
				apiClient = new APIClient(defaultNodes, {
					randomizeNodes: undefined,
				});
				return expect(apiClient).to.have.property('randomizeNodes').be.true;
			});

			it('should set randomizeNodes to true on initialization when passed as an option', () => {
				apiClient = new APIClient(defaultNodes, {
					randomizeNodes: true,
				});
				return expect(apiClient).to.have.property('randomizeNodes').be.true;
			});

			it('should set randomizeNodes to false on initialization when passed as an option', () => {
				apiClient = new APIClient(defaultNodes, {
					randomizeNodes: false,
				});
				return expect(apiClient).to.have.property('randomizeNodes').be.false;
			});
		});
	});

	describe('#getNewNode', () => {
		it('should throw an error if all relevant nodes are banned', () => {
			apiClient.bannedNodes = [...defaultNodes];
			return expect(apiClient.getNewNode.bind(apiClient)).to.throw(
				'Cannot get new node: all nodes have been banned.',
			);
		});

		it('should return a node', () => {
			const result = apiClient.getNewNode();
			return expect(defaultNodes).to.contain(result);
		});

		it('should randomly select the node', () => {
			const firstResult = apiClient.getNewNode();
			let nextResult = apiClient.getNewNode();
			// Test will almost certainly time out if not random
			while (nextResult === firstResult) {
				nextResult = apiClient.getNewNode();
			}
			return Promise.resolve();
		});
	});

	describe('#banNode', () => {
		it('should add node to banned nodes', () => {
			const banned = apiClient.banNode(localNode);
			expect(banned).to.be.true;
			return expect(apiClient.isBanned(localNode)).to.be.true;
		});

		it('should not duplicate a banned node', () => {
			const bannedNodes = [localNode];
			apiClient.bannedNodes = bannedNodes;
			const banned = apiClient.banNode(localNode);

			expect(banned).to.be.false;
			return expect(apiClient.bannedNodes).to.be.eql(bannedNodes);
		});
	});

	describe('#banActiveNode', () => {
		let currentNode;

		beforeEach(() => {
			({ currentNode } = apiClient);
			return Promise.resolve();
		});

		it('should add current node to banned nodes', () => {
			const banned = apiClient.banActiveNode();
			expect(banned).to.be.true;
			return expect(apiClient.isBanned(currentNode)).to.be.true;
		});

		it('should not duplicate a banned node', () => {
			const bannedNodes = [currentNode];
			apiClient.bannedNodes = bannedNodes;
			const banned = apiClient.banActiveNode();

			expect(banned).to.be.false;
			return expect(apiClient.bannedNodes).to.be.eql(bannedNodes);
		});
	});

	describe('#banActiveNodeAndSelect', () => {
		let currentNode;
		let getNewNodeStub;

		beforeEach(() => {
			({ currentNode } = apiClient);
			getNewNodeStub = sandbox
				.stub(apiClient, 'getNewNode')
				.returns(defaultSelectedNode);
			return Promise.resolve();
		});

		it('should call ban current node', () => {
			apiClient.banActiveNodeAndSelect();
			return expect(apiClient.isBanned(currentNode)).to.be.true;
		});

		it('should call selectNewNode when the node is banned', () => {
			apiClient.banActiveNodeAndSelect();
			return expect(getNewNodeStub).to.be.calledOnce;
		});

		it('should not call selectNewNode when the node is not banned', () => {
			const bannedNodes = [currentNode];
			apiClient.bannedNodes = bannedNodes;
			apiClient.banActiveNodeAndSelect();
			return expect(getNewNodeStub).not.to.be.called;
		});
	});

	describe('#isBanned', () => {
		it('should return true when provided node is banned', () => {
			apiClient.bannedNodes.push(localNode);
			return expect(apiClient.isBanned(localNode)).to.be.true;
		});

		it('should return false when provided node is not banned', () => {
			return expect(apiClient.isBanned(localNode)).to.be.false;
		});
	});

	describe('#hasAvailableNodes', () => {
		it('should return false without nodes left', () => {
			apiClient.bannedNodes = [...defaultNodes];
			const result = apiClient.hasAvailableNodes();
			return expect(result).to.be.false;
		});

		it('should return true if nodes are available', () => {
			const result = apiClient.hasAvailableNodes();
			return expect(result).to.be.true;
		});
	});
});<|MERGE_RESOLUTION|>--- conflicted
+++ resolved
@@ -214,10 +214,6 @@
 
 			it('should not set User-Agent header when client options were not given', () => {
 				apiClient = new APIClient(defaultNodes, {
-<<<<<<< HEAD
-=======
-					version: customHeaders.version,
->>>>>>> b5583222
 					nethash: testnetHash,
 				});
 				return expect(apiClient.headers).to.not.have.property('User-Agent');
