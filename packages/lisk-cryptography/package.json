--- conflicted
+++ resolved
@@ -51,8 +51,7 @@
 			"if [ -z $JENKINS_HOME ]; then npm run cover:local; else npm run cover:ci; fi",
 		"cover:base": "NODE_ENV=test nyc report",
 		"cover:local": "npm run cover:base -- --reporter=html --reporter=text",
-<<<<<<< HEAD
-		"cover:ci": "npm run cover:base -- --reporter=text-lcov | coveralls -v",
+		"cover:ci": "npm run cover:base -- --reporter=text",
 		"build:browsertest":
 			"npm run transpile:browsertest && npm run browserify:browsertest && npm run uglify:browsertest",
 		"postbuild:browsertest":
@@ -65,12 +64,6 @@
 		"prebuild": "npm run prebuild:node && npm run prebuild:browser",
 		"build": "npm run build:node && npm run build:browser",
 		"build:check": "node -e \"require('./dist-node')\"",
-=======
-		"cover:ci": "npm run cover:base -- --reporter=text",
-		"prebuild": "rm -r dist || mkdir dist | echo",
-		"build": "babel src -d dist",
-		"build:check": "node -e \"require('./dist')\"",
->>>>>>> 4d5bd937
 		"prepublishOnly":
 			"npm run lint && npm test && npm run build && npm run build:check"
 	},
