--- conflicted
+++ resolved
@@ -91,25 +91,14 @@
 	`${peerInfo.ipAddress}:${peerInfo.wsPort}`;
 
 // Format the node info so that it will be valid from the perspective of both new and legacy nodes.
-<<<<<<< HEAD
 const convertNodeInfoToLegacyFormat = (
 	nodeInfo: P2PNodeInfo,
 ): ProtocolNodeInfo => ({
 	...nodeInfo,
-	wsPort: nodeInfo.wsPort,
+	httpPort: nodeInfo.options ? (nodeInfo.options.httpPort as number) : 0,
 	broadhash: nodeInfo.options ? (nodeInfo.options.broadhash as string) : '',
 	nonce: nodeInfo.options ? (nodeInfo.options.nonce as string) : '',
 });
-=======
-const convertNodeInfoToLegacyFormat = (nodeInfo: P2PNodeInfo): ProtocolNodeInfo => (
-	{
-		...nodeInfo,
-		httpPort: nodeInfo.options ? nodeInfo.options.httpPort as number : 0,
-		broadhash: nodeInfo.options ? nodeInfo.options.broadhash as string : '',
-		nonce: nodeInfo.options ? nodeInfo.options.nonce as string : '',
-	}
-);
->>>>>>> 97c1a5d7
 
 export class Peer extends EventEmitter {
 	private readonly _id: string;
