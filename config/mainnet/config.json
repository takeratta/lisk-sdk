{
	"wsPort": 8001,
	"httpPort": 8000,
	"db": {
		"database": "lisk_main"
	},
	"peers": {
		"list": [
			{
<<<<<<< HEAD
				"ip": "mainnet-seed-01.lisk.io",
				"wsPort": 8000
			},
			{
				"ip": "mainnet-seed-02.lisk.io",
				"wsPort": 8000
			},
			{
				"ip": "mainnet-seed-03.lisk.io",
				"wsPort": 8000
			},
			{
				"ip": "mainnet-seed-04.lisk.io",
				"wsPort": 8000
			},
			{
				"ip": "mainnet-seed-05.lisk.io",
				"wsPort": 8000
			},
			{
				"ip": "mainnet-seed-06.lisk.io",
				"wsPort": 8000
			},
			{
				"ip": "mainnet-seed-07.lisk.io",
				"wsPort": 8000
			},
			{
				"ip": "mainnet-seed-08.lisk.io",
				"wsPort": 8000
			},
			{
				"ip": "mainnet-seed-09.lisk.io",
				"wsPort": 8000
			},
			{
				"ip": "mainnet-seed-10.lisk.io",
				"wsPort": 8000
=======
				"ip": "83.136.254.92",
				"wsPort": 8001
			},
			{
				"ip": "83.136.249.76",
				"wsPort": 8001
			},
			{
				"ip": "94.237.28.66",
				"wsPort": 8001
			},
			{
				"ip": "94.237.24.199",
				"wsPort": 8001
			},
			{
				"ip": "209.50.49.23",
				"wsPort": 8001
			},
			{
				"ip": "209.50.49.40",
				"wsPort": 8001
			},
			{
				"ip": "94.237.64.70",
				"wsPort": 8001
			},
			{
				"ip": "94.237.64.73",
				"wsPort": 8001
			},
			{
				"ip": "94.237.40.140",
				"wsPort": 8001
			},
			{
				"ip": "94.237.40.141",
				"wsPort": 8001
>>>>>>> 4da45d0a
			}
		]
	}
}<|MERGE_RESOLUTION|>--- conflicted
+++ resolved
@@ -7,85 +7,44 @@
 	"peers": {
 		"list": [
 			{
-<<<<<<< HEAD
 				"ip": "mainnet-seed-01.lisk.io",
-				"wsPort": 8000
+				"wsPort": 8001
 			},
 			{
 				"ip": "mainnet-seed-02.lisk.io",
-				"wsPort": 8000
+				"wsPort": 8001
 			},
 			{
 				"ip": "mainnet-seed-03.lisk.io",
-				"wsPort": 8000
+				"wsPort": 8001
 			},
 			{
 				"ip": "mainnet-seed-04.lisk.io",
-				"wsPort": 8000
+				"wsPort": 8001
 			},
 			{
 				"ip": "mainnet-seed-05.lisk.io",
-				"wsPort": 8000
+				"wsPort": 8001
 			},
 			{
 				"ip": "mainnet-seed-06.lisk.io",
-				"wsPort": 8000
+				"wsPort": 8001
 			},
 			{
 				"ip": "mainnet-seed-07.lisk.io",
-				"wsPort": 8000
+				"wsPort": 8001
 			},
 			{
 				"ip": "mainnet-seed-08.lisk.io",
-				"wsPort": 8000
+				"wsPort": 8001
 			},
 			{
 				"ip": "mainnet-seed-09.lisk.io",
-				"wsPort": 8000
+				"wsPort": 8001
 			},
 			{
 				"ip": "mainnet-seed-10.lisk.io",
-				"wsPort": 8000
-=======
-				"ip": "83.136.254.92",
 				"wsPort": 8001
-			},
-			{
-				"ip": "83.136.249.76",
-				"wsPort": 8001
-			},
-			{
-				"ip": "94.237.28.66",
-				"wsPort": 8001
-			},
-			{
-				"ip": "94.237.24.199",
-				"wsPort": 8001
-			},
-			{
-				"ip": "209.50.49.23",
-				"wsPort": 8001
-			},
-			{
-				"ip": "209.50.49.40",
-				"wsPort": 8001
-			},
-			{
-				"ip": "94.237.64.70",
-				"wsPort": 8001
-			},
-			{
-				"ip": "94.237.64.73",
-				"wsPort": 8001
-			},
-			{
-				"ip": "94.237.40.140",
-				"wsPort": 8001
-			},
-			{
-				"ip": "94.237.40.141",
-				"wsPort": 8001
->>>>>>> 4da45d0a
 			}
 		]
 	}
