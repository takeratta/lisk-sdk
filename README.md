# Lisk

[![Build Status](https://jenkins.lisk.io/buildStatus/icon?job=lisk-core/development)](https://jenkins.lisk.io/job/lisk-core/job/development)
[![Coverage Status](https://coveralls.io/repos/github/LiskHQ/lisk/badge.svg?branch=development)](https://coveralls.io/github/LiskHQ/lisk?branch=development)
[![License: GPL v3](https://img.shields.io/badge/License-GPL%20v3-blue.svg)](http://www.gnu.org/licenses/gpl-3.0)
[![Join the chat at https://gitter.im/LiskHQ/lisk](https://badges.gitter.im/LiskHQ/lisk.svg)](https://gitter.im/LiskHQ/lisk?utm_source=badge&utm_medium=badge&utm_campaign=pr-badge&utm_content=badge)
<a href="https://david-dm.org/LiskHQ/lisk"><img src="https://david-dm.org/LiskHQ/lisk.svg" alt="Dependency Status"></a>
<a href="https://david-dm.org/LiskHQ/lisk/?type=dev"><img src="https://david-dm.org/LiskHQ/lisk/dev-status.svg" alt="devDependency Status"></a>

Lisk is a next generation crypto-currency and decentralized application platform, written entirely in JavaScript. The official documentation about the whole ecosystem can be found in https://lisk.io/documentation.

[Lisk Core](https://lisk.io/documentation/lisk-core) is the program that implements the [Lisk Protocol](https://lisk.io/documentation/lisk-protocol). In other words, Lisk Core is what every machine needs to set-up in order to run a node that allows for participation in the network.

<<<<<<< HEAD
This document details how to install Lisk Core from source, but there are two other ways to participate in the network: [binaries](https://docs.liskdev.net/documentation/lisk-core/setup/pre-install/binary) and [Docker images](https://docs.liskdev.net/documentation/lisk-core/setup/pre-install/docker). 
=======
This document details how to install Lisk Core from source, but there are two other ways to participate in the network: [Binary](https://lisk.io/documentation/lisk-core/setup/pre-install/binary) and [Docker images](https://lisk.io/documentation/lisk-core/setup/pre-install/docker).
>>>>>>> 30cf495e
If you have satisfied the requirements from the Pre-Installation section, you can jumpt directly to the next section [Installation Steps](https://github.com/LiskHQ/lisk#installation-steps).

## Pre-Installation

The next section details the prerequisites to install Lisk Core from source using the different tagged releases.

### System Install

* Tool chain components -- Used for compiling dependencies

  * Ubuntu 14|16 / Debian:

    ```
    sudo apt-get update
    sudo apt-get install -y python build-essential curl automake autoconf libtool
    ```

  * MacOS 10.12-10.13 (Sierra/High Sierra):

    Make sure that you have both [XCode](https://developer.apple.com/xcode/) and [Homebrew](https://brew.sh/) installed on your machine.

    Update homebrew and install dependencies:

    ```
    brew update
    brew doctor
    brew install curl automake autoconf libtool
    ```

* Git (<https://github.com/git/git>) -- Used for cloning and updating Lisk

  * Ubuntu 14|16 / Debian:

    ```
    sudo apt-get install -y git
    ```

  * MacOS 10.12-10.13 (Sierra/High Sierra):

    ```
    brew install git
    ```

### Node.js (<https://nodejs.org/>)

* Node.js serves as the underlying engine for code execution.

  Install System wide via package manager:

  * Ubuntu 14|16 / Debian:

    ```
    curl -sL https://deb.nodesource.com/setup_6.x | sudo -E bash -
    sudo apt-get install -y nodejs
    ```

  * MacOS 10.12-10.13 (Sierra/High Sierra):

    ```
    brew install node@6.14.1
    ```

* _(Recommended)_ Install using a version manager such as nvm.

  1. Install nvm following their instructions (https://github.com/creationix/nvm#installation)
  2. Install the correct version of Node.js using nvm:

  ```
  nvm install 6.14.1
  ```

* _(Recommended)_ PM2 (<https://github.com/Unitech/pm2>) -- PM2 manages the node process for Lisk

  ```
  npm install -g pm2
  ```

### PostgreSQL (version 9.6):

<<<<<<< HEAD
  * Ubuntu 14|16 / Debian:
=======
* Ubuntu 14|16 / Debian:
>>>>>>> 30cf495e

```
curl -sL "https://downloads.lisk.io/scripts/setup_postgresql.Linux" | bash -
sudo -u postgres createuser --createdb $USER
createdb lisk_test
createdb lisk_main
sudo -u postgres psql -d lisk_test -c "alter user "$USER" with password 'password';"
sudo -u postgres psql -d lisk_main -c "alter user "$USER" with password 'password';"
```

* MacOS 10.12-10.13 (Sierra/High Sierra):

```
brew install postgresql@9.6
initdb /usr/local/var/postgres -E utf8
brew services start postgresql@9.6
createdb lisk_test
createdb lisk_main
```

### Installing Redis

* Ubuntu 14|16 / Debian:

```
sudo apt-get install redis-server
```

Start redis:

```
service redis start
```

Stop redis:

```
service redis stop
```

* MacOS 10.12-10.13 (Sierra/High Sierra):

```
brew install redis
```

Start redis:

```
brew services start redis
```

Stop redis:

```
brew services stop redis
```

**NOTE:** Lisk does not run on the redis default port of 6379. Instead it is configured to run on port: 6380. Because of this, in order for Lisk to run, you have one of two options:

1. **Change the Lisk configuration**

Update the redis port configuration in both `config.json` and `test/data/config.json`. Note that this is the easiest option, however, be mindful of reverting the changes should you make a pull request.

2. **Change the Redis launch configuration**

Update the launch configuration file on your system. Note that their a number of ways to do this. The following is one way:

1. Stop redis-server
2. Edit the file `redis.conf` and change: `port 6379` to `port 6380`
   * Ubuntu 14|16 / Debian: `/etc/redis/redis.conf`
   * MacOS: `/usr/local/etc/redis.conf`
3. Start redis-server

Now confirm that redis is running on `port 6380`:

```
redis-cli -p 6380
ping
```

And you should get the result `PONG`.

## Installation Steps

<<<<<<< HEAD
Before you proceed, you need to decide if you want to connect your node to the Testnet (Test Network), to the Mainnet (Main Network) or to work in your own network. In order to connect your node with the *Mainnet* for example, clone this Lisk Core repository from the master branch and initialize the modules.
=======
Before you proceed, you need to decide if you want to connect your node to the Testnet (Test Network), to the Mainnet (Main Network) or to work in your own network. In order to connect your node with the _Mainnet_ for example, clone this Lisk Core repository from the master branch and initialize the modules.
>>>>>>> 30cf495e

```
git clone https://github.com/LiskHQ/lisk.git
cd lisk
git checkout master
npm install
```

## Managing Lisk

To test Lisk is built and configured correctly, issue the following command:

```
node app.js
```

Once the process is verified as running correctly, `CTRL+C` and start the process with `pm2`. This will fork the process into the background and automatically recover the process if it fails.

```
pm2 start --name lisk app.js
```

After the process is started, its runtime status and log location can be retrieved by issuing the following command:

```
pm2 show lisk
```

To stop Lisk after it has been started with `pm2`, issue the following command:

```
pm2 stop lisk
```

**NOTE:** The **port**, **address** and **config-path** can be overridden by providing the relevant command switch:

```
pm2 start --name lisk app.js -- -p [port] -a [address] -c [config-path]
```

## Tests

### Preparing Node

1. Recreate the database in order to run the tests against a new blockchain:

```
dropdb lisk_test
createdb lisk_test
```

2. Ensure Lisk is configured to run on the same local network used by the tests. Replace the files **config.json** and **genesis_block.json** with those located under the **test/data** directory:

```
cp test/data/config.json test/data/genesis_block.json .
```

3. Launch Lisk (runs on port 4000):

```
NODE_ENV=test node app.js
```

### Running Tests

Tests are run using the following command:

```
npm test -- mocha:<tag>:<suite>:[section]
```

* Where **tag** can be one of `slow | unstable | untagged | extensive` (required)
* Where **suite** can be one of `unit | functional | integration` (required)
* Where **section** depending of the chosen suite can be:
  * when `functional` --> `get | post | ws | system` (optional)

Examples:
<<<<<<< HEAD
=======

>>>>>>> 30cf495e
```
npm test -- mocha:slow:unit
npm test -- mocha:untagged:functional:get
npm test -- mocha:unstable:functional:ws
npm test -- mocha:extensive:integration
```

Individual test files can be run using the following command:

```
npm run mocha -- path/to/test.js
```

## Contributors

https://github.com/LiskHQ/lisk/graphs/contributors

## License

Copyright © 2016-2018 Lisk Foundation

This program is free software: you can redistribute it and/or modify it under the terms of the GNU General Public License as published by the Free Software Foundation, either version 3 of the License, or (at your option) any later version.

This program is distributed in the hope that it will be useful, but WITHOUT ANY WARRANTY; without even the implied warranty of MERCHANTABILITY or FITNESS FOR A PARTICULAR PURPOSE. See the GNU General Public License for more details.

You should have received a copy of the [GNU General Public License](https://github.com/LiskHQ/lisk/tree/master/LICENSE) along with this program. If not, see <http://www.gnu.org/licenses/>.

---

This program also incorporates work previously released with lisk `0.9.11` (and earlier) versions under the [MIT License](https://opensource.org/licenses/MIT). To comply with the requirements of that license, the following permission notice, applicable to those parts of the code only, is included below:

Copyright © 2016-2018 Lisk Foundation
Copyright © 2015 Crypti

Permission is hereby granted, free of charge, to any person obtaining a copy of this software and associated documentation files (the "Software"), to deal in the Software without restriction, including without limitation the rights to use, copy, modify, merge, publish, distribute, sublicense, and/or sell copies of the Software, and to permit persons to whom the Software is furnished to do so, subject to the following conditions:

The above copyright notice and this permission notice shall be included in all copies or substantial portions of the Software.

THE SOFTWARE IS PROVIDED "AS IS", WITHOUT WARRANTY OF ANY KIND, EXPRESS OR IMPLIED, INCLUDING BUT NOT LIMITED TO THE WARRANTIES OF MERCHANTABILITY, FITNESS FOR A PARTICULAR PURPOSE AND NONINFRINGEMENT. IN NO EVENT SHALL THE AUTHORS OR COPYRIGHT HOLDERS BE LIABLE FOR ANY CLAIM, DAMAGES OR OTHER LIABILITY, WHETHER IN AN ACTION OF CONTRACT, TORT OR OTHERWISE, ARISING FROM, OUT OF OR IN CONNECTION WITH THE SOFTWARE OR THE USE OR OTHER DEALINGS IN THE SOFTWARE.<|MERGE_RESOLUTION|>--- conflicted
+++ resolved
@@ -11,11 +11,7 @@
 
 [Lisk Core](https://lisk.io/documentation/lisk-core) is the program that implements the [Lisk Protocol](https://lisk.io/documentation/lisk-protocol). In other words, Lisk Core is what every machine needs to set-up in order to run a node that allows for participation in the network.
 
-<<<<<<< HEAD
-This document details how to install Lisk Core from source, but there are two other ways to participate in the network: [binaries](https://docs.liskdev.net/documentation/lisk-core/setup/pre-install/binary) and [Docker images](https://docs.liskdev.net/documentation/lisk-core/setup/pre-install/docker). 
-=======
 This document details how to install Lisk Core from source, but there are two other ways to participate in the network: [Binary](https://lisk.io/documentation/lisk-core/setup/pre-install/binary) and [Docker images](https://lisk.io/documentation/lisk-core/setup/pre-install/docker).
->>>>>>> 30cf495e
 If you have satisfied the requirements from the Pre-Installation section, you can jumpt directly to the next section [Installation Steps](https://github.com/LiskHQ/lisk#installation-steps).
 
 ## Pre-Installation
@@ -95,11 +91,7 @@
 
 ### PostgreSQL (version 9.6):
 
-<<<<<<< HEAD
-  * Ubuntu 14|16 / Debian:
-=======
 * Ubuntu 14|16 / Debian:
->>>>>>> 30cf495e
 
 ```
 curl -sL "https://downloads.lisk.io/scripts/setup_postgresql.Linux" | bash -
@@ -185,11 +177,7 @@
 
 ## Installation Steps
 
-<<<<<<< HEAD
-Before you proceed, you need to decide if you want to connect your node to the Testnet (Test Network), to the Mainnet (Main Network) or to work in your own network. In order to connect your node with the *Mainnet* for example, clone this Lisk Core repository from the master branch and initialize the modules.
-=======
 Before you proceed, you need to decide if you want to connect your node to the Testnet (Test Network), to the Mainnet (Main Network) or to work in your own network. In order to connect your node with the _Mainnet_ for example, clone this Lisk Core repository from the master branch and initialize the modules.
->>>>>>> 30cf495e
 
 ```
 git clone https://github.com/LiskHQ/lisk.git
@@ -267,10 +255,7 @@
   * when `functional` --> `get | post | ws | system` (optional)
 
 Examples:
-<<<<<<< HEAD
-=======
-
->>>>>>> 30cf495e
+
 ```
 npm test -- mocha:slow:unit
 npm test -- mocha:untagged:functional:get
