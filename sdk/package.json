{
	"name": "lisk-sdk",
<<<<<<< HEAD
	"version": "2.2.0-alpha.0",
=======
	"version": "2.0.0",
>>>>>>> e3009fc3
	"description": "Official SDK for the Lisk blockchain application platform",
	"author": "Lisk Foundation <admin@lisk.io>, lightcurve GmbH <admin@lightcurve.io>",
	"license": "Apache-2.0",
	"keywords": [
		"lisk",
		"blockchain"
	],
	"homepage": "https://github.com/LiskHQ/lisk-sdk#readme",
	"repository": {
		"type": "git",
		"url": "git+https://github.com/LiskHQ/lisk-sdk.git"
	},
	"bugs": {
		"url": "https://github.com/LiskHQ/lisk-sdk/issues"
	},
	"engines": {
		"node": ">=10",
		"npm": ">=6"
	},
	"main": "src/index.js",
	"dependencies": {
		"@liskhq/bignum": "1.3.1",
<<<<<<< HEAD
		"@liskhq/lisk-cryptography": "2.2.0-alpha.0",
		"@liskhq/lisk-transactions": "2.3.0-alpha.0",
		"lisk-framework": "0.3.0-alpha.0"
=======
		"@liskhq/lisk-cryptography": "2.1.1",
		"@liskhq/lisk-transactions": "2.1.2",
		"lisk-framework": "0.1.2"
>>>>>>> e3009fc3
	}
}<|MERGE_RESOLUTION|>--- conflicted
+++ resolved
@@ -1,10 +1,6 @@
 {
 	"name": "lisk-sdk",
-<<<<<<< HEAD
 	"version": "2.2.0-alpha.0",
-=======
-	"version": "2.0.0",
->>>>>>> e3009fc3
 	"description": "Official SDK for the Lisk blockchain application platform",
 	"author": "Lisk Foundation <admin@lisk.io>, lightcurve GmbH <admin@lightcurve.io>",
 	"license": "Apache-2.0",
@@ -27,14 +23,8 @@
 	"main": "src/index.js",
 	"dependencies": {
 		"@liskhq/bignum": "1.3.1",
-<<<<<<< HEAD
 		"@liskhq/lisk-cryptography": "2.2.0-alpha.0",
 		"@liskhq/lisk-transactions": "2.3.0-alpha.0",
 		"lisk-framework": "0.3.0-alpha.0"
-=======
-		"@liskhq/lisk-cryptography": "2.1.1",
-		"@liskhq/lisk-transactions": "2.1.2",
-		"lisk-framework": "0.1.2"
->>>>>>> e3009fc3
 	}
 }