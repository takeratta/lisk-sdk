--- conflicted
+++ resolved
@@ -107,11 +107,7 @@
 			200000000, // Milestone 3
 			100000000, // Milestone 4
 		],
-<<<<<<< HEAD
-		offset: 2160,   // Start rewards at block (n)
-=======
 		offset: 2160, // Start rewards at block (n)
->>>>>>> 1e872fb4
 		distance: 3000000, // Distance between each milestone
 	},
 	totalAmount: 10000000000000000,
