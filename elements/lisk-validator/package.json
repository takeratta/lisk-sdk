{
	"name": "@liskhq/lisk-validator",
<<<<<<< HEAD
	"version": "0.2.0-alpha.0",
=======
	"version": "0.1.1",
>>>>>>> e3009fc3
	"description": "Validation library according to the Lisk protocol",
	"author": "Lisk Foundation <admin@lisk.io>, lightcurve GmbH <admin@lightcurve.io>",
	"license": "Apache-2.0",
	"keywords": [
		"lisk",
		"blockchain",
		"validation"
	],
	"homepage": "https://github.com/LiskHQ/lisk-sdk/tree/master/elements/lisk-validator#readme",
	"repository": {
		"type": "git",
		"url": "git+https://github.com/LiskHQ/lisk-sdk.git"
	},
	"bugs": {
		"url": "https://github.com/LiskHQ/lisk-sdk/issues"
	},
	"engines": {
		"node": ">=8.10 <=10",
		"npm": ">=5"
	},
	"main": "dist-node/index.js",
	"scripts": {
		"prestart": "./scripts/prestart.sh",
		"start": "./scripts/start.sh",
		"transpile": "tsc",
		"transpile:browsertest": "tsc -p tsconfig.browsertest.json",
		"browserify": "browserify ./dist-node/index.js -o ./dist-browser/index.js -s liskValidator",
		"browserify:browsertest": "browserify ./browsertest.build/test/*.js -o ./browsertest.build/browsertest.js -s liskValidator",
		"uglify": "uglifyjs -nm -o ./dist-browser/index.min.js ./dist-browser/index.js",
		"uglify:browsertest": "uglifyjs -o ./browsertest.build/browsertest.min.js ./browsertest.build/browsertest.js",
		"clean": "./scripts/clean.sh",
		"format": "prettier --write '**/*'",
		"lint": "tslint --format verbose --project .",
		"lint:fix": "npm run lint -- --fix",
		"test": "TS_NODE_PROJECT=./test/tsconfig.json nyc mocha test/{,/**/,/**/**/}/*.ts",
		"test:watch": "npm test -- --watch",
		"test:watch:min": "npm run test:watch -- --reporter=min",
		"test:node": "npm run build:check",
		"serve:start": "http-server -p 11547 ./browsertest &",
		"serve:stop": "kill $(lsof -t -i:11547) || true",
		"pretest:browser": "npm run serve:stop && npm run build:browsertest && npm run serve:start",
		"test:browser": "wait-on http://localhost:11547 && cypress run --config baseUrl=http://localhost:11547 --env ROOT_DIR=\"${PWD##*/}\"",
		"posttest:browser": "npm run serve:stop",
		"cover": "if [ -z $JENKINS_HOME ]; then npm run cover:local; else npm run cover:ci; fi",
		"cover:base": "NODE_ENV=test nyc report",
		"cover:local": "npm run cover:base -- --reporter=html --reporter=text",
		"cover:ci": "npm run cover:base -- --reporter=text",
		"build:browsertest": "npm run transpile:browsertest && npm run browserify:browsertest && npm run uglify:browsertest",
		"postbuild:browsertest": "rm -r browsertest.build/src browsertest.build/test",
		"prebuild:node": "rm -r dist-node/* || mkdir dist-node || true",
		"build:node": "npm run transpile",
		"prebuild:browser": "rm ./dist-browser/index.js ./dist-browser/index.min.js || true",
		"build:browser": "npm run build:node && npm run browserify && npm run uglify",
		"prebuild": "npm run prebuild:browser",
		"build": "npm run build:browser",
		"build:check": "node -e \"require('./dist-node')\"",
		"prepublishOnly": "npm run lint && npm test && npm run build && npm run build:check"
	},
	"dependencies": {
		"@liskhq/bignum": "1.3.1",
<<<<<<< HEAD
		"@liskhq/lisk-cryptography": "2.2.0-alpha.0",
=======
		"@liskhq/lisk-cryptography": "2.1.1",
>>>>>>> e3009fc3
		"@types/node": "10.12.21",
		"@types/semver": "5.5.0",
		"@types/validator": "10.9.0",
		"ajv": "6.9.2",
		"semver": "5.6.0",
		"validator": "10.11.0"
	},
	"devDependencies": {
		"@types/chai": "4.1.7",
		"@types/expect": "1.20.3",
		"@types/jquery": "3.3.29",
		"@types/mocha": "5.2.5",
		"@types/verror": "1.10.3",
		"browserify": "16.2.3",
		"chai": "4.2.0",
		"cypress": "3.1.5",
		"http-server": "0.11.1",
		"mocha": "5.2.0",
		"nyc": "14.1.1",
		"prettier": "1.16.4",
		"sinon": "7.2.3",
		"sinon-chai": "3.3.0",
		"source-map-support": "0.5.10",
		"ts-node": "8.0.2",
		"tsconfig-paths": "3.8.0",
		"tslint": "5.12.1",
		"tslint-config-prettier": "1.18.0",
		"tslint-immutable": "5.1.2",
		"typescript": "3.3.1",
		"uglify-es": "3.3.9",
		"wait-on": "3.2.0"
	}
}<|MERGE_RESOLUTION|>--- conflicted
+++ resolved
@@ -1,10 +1,6 @@
 {
 	"name": "@liskhq/lisk-validator",
-<<<<<<< HEAD
 	"version": "0.2.0-alpha.0",
-=======
-	"version": "0.1.1",
->>>>>>> e3009fc3
 	"description": "Validation library according to the Lisk protocol",
 	"author": "Lisk Foundation <admin@lisk.io>, lightcurve GmbH <admin@lightcurve.io>",
 	"license": "Apache-2.0",
@@ -65,11 +61,7 @@
 	},
 	"dependencies": {
 		"@liskhq/bignum": "1.3.1",
-<<<<<<< HEAD
 		"@liskhq/lisk-cryptography": "2.2.0-alpha.0",
-=======
-		"@liskhq/lisk-cryptography": "2.1.1",
->>>>>>> e3009fc3
 		"@types/node": "10.12.21",
 		"@types/semver": "5.5.0",
 		"@types/validator": "10.9.0",
