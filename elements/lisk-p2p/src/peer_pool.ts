/*
 * Copyright © 2018 Lisk Foundation
 *
 * See the LICENSE file at the top-level directory of this distribution
 * for licensing information.
 *
 * Unless otherwise agreed in a custom licensing agreement with the Lisk Foundation,
 * no part of this software, including this file, may be copied, modified,
 * propagated, or distributed except according to the terms contained in the
 * LICENSE file.
 *
 * Removal or modification of this copyright notice is prohibited.
 *
 */

/**
 * The purpose of the PeerPool is to provide a simple interface for selecting,
 * interacting with and handling aggregated events from a collection of peers.
 */

import { EventEmitter } from 'events';
// tslint:disable-next-line no-require-imports
import shuffle = require('lodash.shuffle');
import { SCClientSocket } from 'socketcluster-client';
import { SCServerSocket } from 'socketcluster-server';
import { RequestFailError, SendFailError } from './errors';
import { P2PRequest } from './p2p_request';
import {
	P2PClosePacket,
	P2PDiscoveredPeerInfo,
	P2PMessagePacket,
	P2PNodeInfo,
	P2PPeerInfo,
<<<<<<< HEAD
	P2PPeersCount,
	P2PPeerSelectionForConnection,
	P2PPeerSelectionForRequest,
	P2PPeerSelectionForSend,
=======
	P2PPeerSelectionForConnectionFunction,
	P2PPeerSelectionForRequestFunction,
	P2PPeerSelectionForSendFunction,
>>>>>>> 8a0fe777
	P2PPenalty,
	P2PRequestPacket,
	P2PResponsePacket,
} from './p2p_types';
import {
	connectAndFetchPeerInfo,
	constructPeerIdFromPeerInfo,
	EVENT_BAN_PEER,
	EVENT_CLOSE_INBOUND,
	EVENT_CLOSE_OUTBOUND,
	EVENT_CONNECT_ABORT_OUTBOUND,
	EVENT_CONNECT_OUTBOUND,
	EVENT_FAILED_PEER_INFO_UPDATE,
	EVENT_INBOUND_SOCKET_ERROR,
	EVENT_MESSAGE_RECEIVED,
	EVENT_OUTBOUND_SOCKET_ERROR,
	EVENT_REQUEST_RECEIVED,
	EVENT_UNBAN_PEER,
	EVENT_UPDATED_PEER_INFO,
	InboundPeer,
	OutboundPeer,
	Peer,
	PeerConfig,
} from './peer';
import { discoverPeers } from './peer_discovery';

export const EVENT_FAILED_TO_PUSH_NODE_INFO = 'failedToPushNodeInfo';
export const EVENT_DISCOVERED_PEER = 'discoveredPeer';
export const EVENT_FAILED_TO_FETCH_PEER_INFO = 'failedToFetchPeerInfo';

export {
	EVENT_CLOSE_INBOUND,
	EVENT_CLOSE_OUTBOUND,
	EVENT_CONNECT_OUTBOUND,
	EVENT_CONNECT_ABORT_OUTBOUND,
	EVENT_REQUEST_RECEIVED,
	EVENT_MESSAGE_RECEIVED,
	EVENT_OUTBOUND_SOCKET_ERROR,
	EVENT_INBOUND_SOCKET_ERROR,
	EVENT_UPDATED_PEER_INFO,
	EVENT_FAILED_PEER_INFO_UPDATE,
	EVENT_BAN_PEER,
	EVENT_UNBAN_PEER,
};

interface PeerPoolConfig {
	readonly connectTimeout?: number;
	readonly ackTimeout?: number;
	readonly peerSelectionForSend: P2PPeerSelectionForSendFunction;
	readonly peerSelectionForRequest: P2PPeerSelectionForRequestFunction;
	readonly peerSelectionForConnection: P2PPeerSelectionForConnectionFunction;
	readonly sendPeerLimit: number;
	readonly peerBanTime?: number;
	readonly maxOutboundConnections: number;
}

export const MAX_PEER_LIST_BATCH_SIZE = 100;
export const MAX_PEER_DISCOVERY_PROBE_SAMPLE_SIZE = 100;

const selectRandomPeerSample = (
	peerList: ReadonlyArray<Peer>,
	count: number,
): ReadonlyArray<Peer> => shuffle(peerList).slice(0, count);

export class PeerPool extends EventEmitter {
	private readonly _peerMap: Map<string, Peer>;
	private readonly _peerPoolConfig: PeerPoolConfig;
	private readonly _handlePeerRPC: (request: P2PRequest) => void;
	private readonly _handlePeerMessage: (message: P2PMessagePacket) => void;
	private readonly _handleOutboundPeerConnect: (
		peerInfo: P2PDiscoveredPeerInfo,
	) => void;
	private readonly _handleOutboundPeerConnectAbort: (
		peerInfo: P2PDiscoveredPeerInfo,
	) => void;
	private readonly _handlePeerCloseOutbound: (
		closePacket: P2PClosePacket,
	) => void;
	private readonly _handlePeerCloseInbound: (
		closePacket: P2PClosePacket,
	) => void;
	private readonly _handlePeerOutboundSocketError: (error: Error) => void;
	private readonly _handlePeerInboundSocketError: (error: Error) => void;
	private readonly _handlePeerInfoUpdate: (
		peerInfo: P2PDiscoveredPeerInfo,
	) => void;
	private readonly _handleFailedPeerInfoUpdate: (error: Error) => void;
	private readonly _handleBanPeer: (peerId: string) => void;
	private readonly _handleUnbanPeer: (peerId: string) => void;
	private _nodeInfo: P2PNodeInfo | undefined;
<<<<<<< HEAD
	private readonly _peerSelectForSend: P2PPeerSelectionForSend;
	private readonly _peerSelectForRequest: P2PPeerSelectionForRequest;
	private readonly _peerSelectForConnection: P2PPeerSelectionForConnection;
	private readonly _maxOutboundConnections: number;
=======
	private readonly _peerSelectForSend: P2PPeerSelectionForSendFunction;
	private readonly _peerSelectForRequest: P2PPeerSelectionForRequestFunction;
	private readonly _peerSelectForConnection: P2PPeerSelectionForConnectionFunction;
	private readonly _sendPeerLimit: number;
>>>>>>> 8a0fe777

	public constructor(peerPoolConfig: PeerPoolConfig) {
		super();
		this._peerMap = new Map();
		this._peerPoolConfig = peerPoolConfig;
		this._peerSelectForSend = peerPoolConfig.peerSelectionForSend;
		this._peerSelectForRequest = peerPoolConfig.peerSelectionForRequest;
		this._peerSelectForConnection = peerPoolConfig.peerSelectionForConnection;
<<<<<<< HEAD
		this._maxOutboundConnections = peerPoolConfig.maxOutboundConnections;
=======
		this._sendPeerLimit = peerPoolConfig.sendPeerLimit;

>>>>>>> 8a0fe777
		// This needs to be an arrow function so that it can be used as a listener.
		this._handlePeerRPC = (request: P2PRequest) => {
			// Re-emit the request to allow it to bubble up the class hierarchy.
			this.emit(EVENT_REQUEST_RECEIVED, request);
		};

		// This needs to be an arrow function so that it can be used as a listener.
		this._handlePeerMessage = (message: P2PMessagePacket) => {
			// Re-emit the message to allow it to bubble up the class hierarchy.
			this.emit(EVENT_MESSAGE_RECEIVED, message);
		};
		this._handleOutboundPeerConnect = async (
			peerInfo: P2PDiscoveredPeerInfo,
		) => {
			// Re-emit the message to allow it to bubble up the class hierarchy.
			this.emit(EVENT_CONNECT_OUTBOUND, peerInfo);
			const peerId = constructPeerIdFromPeerInfo(peerInfo);
			const peer = this.getPeer(peerId);

			if (!peer) {
				this.emit(
					EVENT_FAILED_TO_FETCH_PEER_INFO,
					new RequestFailError(
						'Failed to fetch peer status because the relevant peer could not be found',
					),
				);

				return;
			}

			// tslint:disable-next-line no-let
			let detailedPeerInfo;
			try {
				detailedPeerInfo = await peer.fetchStatus();
			} catch (error) {
				this.emit(EVENT_FAILED_TO_FETCH_PEER_INFO, error);

				return;
			}
			this.emit(EVENT_DISCOVERED_PEER, detailedPeerInfo);
		};
		this._handleOutboundPeerConnectAbort = (
			peerInfo: P2PDiscoveredPeerInfo,
		) => {
			// Re-emit the message to allow it to bubble up the class hierarchy.
			this.emit(EVENT_CONNECT_ABORT_OUTBOUND, peerInfo);
		};
		this._handlePeerCloseOutbound = (closePacket: P2PClosePacket) => {
			const peerId = constructPeerIdFromPeerInfo(closePacket.peerInfo);
			this.removePeer(peerId);
			// Re-emit the message to allow it to bubble up the class hierarchy.
			this.emit(EVENT_CLOSE_OUTBOUND, closePacket);
		};
		this._handlePeerCloseInbound = (closePacket: P2PClosePacket) => {
			const peerId = constructPeerIdFromPeerInfo(closePacket.peerInfo);
			this.removePeer(peerId);
			// Re-emit the message to allow it to bubble up the class hierarchy.
			this.emit(EVENT_CLOSE_INBOUND, closePacket);
		};
		this._handlePeerOutboundSocketError = (error: Error) => {
			// Re-emit the error to allow it to bubble up the class hierarchy.
			this.emit(EVENT_OUTBOUND_SOCKET_ERROR, error);
		};
		this._handlePeerInboundSocketError = (error: Error) => {
			// Re-emit the error to allow it to bubble up the class hierarchy.
			this.emit(EVENT_INBOUND_SOCKET_ERROR, error);
		};
		this._handlePeerInfoUpdate = (peerInfo: P2PDiscoveredPeerInfo) => {
			// Re-emit the error to allow it to bubble up the class hierarchy.
			this.emit(EVENT_UPDATED_PEER_INFO, peerInfo);
		};
		this._handleFailedPeerInfoUpdate = (error: Error) => {
			// Re-emit the error to allow it to bubble up the class hierarchy.
			this.emit(EVENT_FAILED_PEER_INFO_UPDATE, error);
		};
		this._handleBanPeer = (peerId: string) => {
			// Unban peer after peerBanTime
			setTimeout(
				this._handleUnbanPeer.bind(this, peerId),
				this._peerPoolConfig.peerBanTime,
			);
			// Re-emit the peerId to allow it to bubble up the class hierarchy.
			this.emit(EVENT_BAN_PEER, peerId);
		};
		this._handleUnbanPeer = (peerId: string) => {
			// Re-emit the peerId to allow it to bubble up the class hierarchy.
			this.emit(EVENT_UNBAN_PEER, peerId);
		};
	}

	public applyNodeInfo(nodeInfo: P2PNodeInfo): void {
		this._nodeInfo = nodeInfo;
		const peerList = this.getAllPeers();
		peerList.forEach(peer => {
			this._applyNodeInfoOnPeer(peer, nodeInfo);
		});
	}

	public get nodeInfo(): P2PNodeInfo | undefined {
		return this._nodeInfo;
	}

	public async request(
		packet: P2PRequestPacket,
	): Promise<P2PResponsePacket> {
		const listOfPeerInfo = [...this._peerMap.values()].map(
			(peer: Peer) => peer.peerInfo,
		);
		const selectedPeers = this._peerSelectForRequest({
			peers: listOfPeerInfo,
			nodeInfo: this._nodeInfo,
			peerLimit: 1,
			requestPacket: packet,
		});

		if (selectedPeers.length <= 0) {
			throw new RequestFailError(
				'Request failed due to no peers found in peer selection',
			);
		}
		const selectedPeerId = constructPeerIdFromPeerInfo(selectedPeers[0]);

		return this.requestFromPeer(packet, selectedPeerId);
	}

	public send(message: P2PMessagePacket): void {
		const listOfPeerInfo = [...this._peerMap.values()].map(
			(peer: Peer) => peer.peerInfo,
		);
		const selectedPeers = this._peerSelectForSend({
			peers: listOfPeerInfo,
			nodeInfo: this._nodeInfo,
			peerLimit: this._sendPeerLimit,
			messagePacket: message,
		});

		selectedPeers.forEach((peerInfo: P2PDiscoveredPeerInfo) => {
			const selectedPeerId = constructPeerIdFromPeerInfo(peerInfo);
			this.sendToPeer(message, selectedPeerId);
		});
	}

	public async requestFromPeer(
		packet: P2PRequestPacket,
		peerId: string,
	): Promise<P2PResponsePacket> {
		const peer = this._peerMap.get(peerId);
		if (!peer) {
			throw new RequestFailError(
				`Request failed because a peer with id ${peerId} could not be found`,
			);
		}

		return peer.request(packet);
	}

	public sendToPeer(message: P2PMessagePacket, peerId: string): void {
		const peer = this._peerMap.get(peerId);
		if (!peer) {
			throw new SendFailError(
				`Send failed because a peer with id ${peerId} could not be found`,
			);
		}
		peer.send(message);
	}

	public async fetchStatusAndCreatePeers(
		seedPeers: ReadonlyArray<P2PPeerInfo>,
		nodeInfo: P2PNodeInfo,
		peerConfig: PeerConfig,
	): Promise<ReadonlyArray<P2PDiscoveredPeerInfo>> {
		const listOfPeerInfos = await Promise.all(
			seedPeers.map(async seedPeer => {
				try {
					const seedFetchStatusResponse = await connectAndFetchPeerInfo(
						seedPeer,
						nodeInfo,
						peerConfig,
					);
					const peerId = constructPeerIdFromPeerInfo(
						seedFetchStatusResponse.peerInfo,
					);

					this.addOutboundPeer(
						peerId,
						seedFetchStatusResponse.peerInfo,
						seedFetchStatusResponse.socket,
					);

					return seedFetchStatusResponse.peerInfo;
				} catch (error) {
					this.emit(EVENT_FAILED_TO_FETCH_PEER_INFO, error);

					return undefined;
				}
			}),
		);
		const filteredListOfPeers = listOfPeerInfos.filter(
			peerInfo => peerInfo !== undefined,
		) as ReadonlyArray<P2PDiscoveredPeerInfo>;

		return filteredListOfPeers;
	}

	public async runDiscovery(
		knownPeers: ReadonlyArray<P2PDiscoveredPeerInfo>,
		blacklist: ReadonlyArray<P2PPeerInfo>,
	): Promise<ReadonlyArray<P2PDiscoveredPeerInfo>> {
		const peersForDiscovery = knownPeers.map(peerInfo => {
			const peerId = constructPeerIdFromPeerInfo(peerInfo);

			return this.addOutboundPeer(peerId, peerInfo);
		});

		const peerSampleToProbe = selectRandomPeerSample(
			peersForDiscovery,
			MAX_PEER_DISCOVERY_PROBE_SAMPLE_SIZE,
		);

		const discoveredPeers = await discoverPeers(peerSampleToProbe, {
			blacklist: blacklist.map(peer => peer.ipAddress),
		});

		// Check for received discovery info and then find it in peer pool and then update it
		discoveredPeers.forEach((peerInfo: P2PDiscoveredPeerInfo) => {
			const peerId = constructPeerIdFromPeerInfo(peerInfo);
			const existingPeer = this.getPeer(peerId);

			if (existingPeer) {
				existingPeer.updatePeerInfo(peerInfo);
			}
		});

		return discoveredPeers;
	}

	public triggerNewConnections(
		peers: ReadonlyArray<P2PDiscoveredPeerInfo>,
<<<<<<< HEAD
	): void {
		const peersCount = this.getPeersCountByKind();
		// Trigger new connections only if the maximum of outbound connections has not been reached
		if (peersCount.outbound < this._maxOutboundConnections) {
			// Try to connect to as many peers as possible without surpassing the maximum
			const shuffledPeers = shuffle(peers).slice(
				0,
				this._maxOutboundConnections - peersCount.outbound,
			);
			const peersToConnect = this._peerSelectForConnection(shuffledPeers);
			peersToConnect.forEach((peerInfo: P2PDiscoveredPeerInfo) => {
				const peerId = constructPeerIdFromPeerInfo(peerInfo);
=======
	): ReadonlyArray<P2PDiscoveredPeerInfo> {
		const peersToConnect = this._peerSelectForConnection({ peers });

		peersToConnect.forEach((peerInfo: P2PDiscoveredPeerInfo) => {
			const peerId = constructPeerIdFromPeerInfo(peerInfo);

			return this.addOutboundPeer(peerId, peerInfo);
		});
>>>>>>> 8a0fe777

				return this.addOutboundPeer(peerId, peerInfo);
			});
		}
	}

	public addInboundPeer(
		peerInfo: P2PDiscoveredPeerInfo,
		socket: SCServerSocket,
	): Peer {
		const peerConfig = {
			connectTimeout: this._peerPoolConfig.connectTimeout,
			ackTimeout: this._peerPoolConfig.ackTimeout,
		};
		const peer = new InboundPeer(peerInfo, socket, peerConfig);

		// Throw an error because adding a peer multiple times is a common developer error which is very difficult to identify and debug.
		if (this._peerMap.has(peer.id)) {
			throw new Error(`Peer ${peer.id} was already in the peer pool`);
		}
		this._peerMap.set(peer.id, peer);
		this._bindHandlersToPeer(peer);
		if (this._nodeInfo) {
			this._applyNodeInfoOnPeer(peer, this._nodeInfo);
		}

		return peer;
	}

	public addOutboundPeer(
		peerId: string,
		peerInfo: P2PDiscoveredPeerInfo,
		socket?: SCClientSocket,
	): Peer {
		const existingPeer = this.getPeer(peerId);
		if (existingPeer) {
			// Update the peerInfo from the latest inbound socket.
			existingPeer.updatePeerInfo(peerInfo);

			return existingPeer;
		}

		const peerConfig = {
			connectTimeout: this._peerPoolConfig.connectTimeout,
			ackTimeout: this._peerPoolConfig.ackTimeout,
			banTime: this._peerPoolConfig.peerBanTime,
		};
		const peer = new OutboundPeer(peerInfo, socket, peerConfig);

		this._peerMap.set(peer.id, peer);
		this._bindHandlersToPeer(peer);
		if (this._nodeInfo) {
			this._applyNodeInfoOnPeer(peer, this._nodeInfo);
		}

		return peer;
	}

	public getPeersCountByKind(): P2PPeersCount {
		const peersCount = { outbound: 0, inbound: 0 };
		this._peerMap.forEach((peer: Peer) => {
			if (peer instanceof OutboundPeer) {
				return (peersCount.outbound += 1);
			} else if (peer instanceof InboundPeer) {
				return (peersCount.inbound += 1);
			}

			throw new Error('A non-identified peer exists in the pool.');
		});

		return peersCount;
	}

	public removeAllPeers(): void {
		this._peerMap.forEach((peer: Peer) => {
			this.removePeer(peer.id);
		});
	}

	public getAllPeerInfos(): ReadonlyArray<P2PDiscoveredPeerInfo> {
		return this.getAllPeers().map(peer => peer.peerInfo);
	}

	public getAllPeers(): ReadonlyArray<Peer> {
		return [...this._peerMap.values()];
	}

	public getPeer(peerId: string): Peer | undefined {
		return this._peerMap.get(peerId);
	}

	public hasPeer(peerId: string): boolean {
		return this._peerMap.has(peerId);
	}

	public removePeer(peerId: string): boolean {
		const peer = this._peerMap.get(peerId);
		if (peer) {
			peer.disconnect();
			this._unbindHandlersFromPeer(peer);
		}

		return this._peerMap.delete(peerId);
	}

	public applyPenalty(peerPenalty: P2PPenalty): void {
		const peer = this._peerMap.get(peerPenalty.peerId);
		if (peer) {
			peer.applyPenalty(peerPenalty.penalty);

			return;
		}

		throw new Error('Peer not found');
	}

	private _applyNodeInfoOnPeer(peer: Peer, nodeInfo: P2PNodeInfo): void {
		// tslint:disable-next-line no-floating-promises
		(async () => {
			try {
				await peer.applyNodeInfo(nodeInfo);
			} catch (error) {
				this.emit(EVENT_FAILED_TO_PUSH_NODE_INFO, error);
			}
		})();
	}

	private _bindHandlersToPeer(peer: Peer): void {
		peer.on(EVENT_REQUEST_RECEIVED, this._handlePeerRPC);
		peer.on(EVENT_MESSAGE_RECEIVED, this._handlePeerMessage);
		peer.on(EVENT_CONNECT_OUTBOUND, this._handleOutboundPeerConnect);
		peer.on(EVENT_CONNECT_ABORT_OUTBOUND, this._handleOutboundPeerConnectAbort);
		peer.on(EVENT_CLOSE_OUTBOUND, this._handlePeerCloseOutbound);
		peer.on(EVENT_CLOSE_INBOUND, this._handlePeerCloseInbound);
		peer.on(EVENT_OUTBOUND_SOCKET_ERROR, this._handlePeerOutboundSocketError);
		peer.on(EVENT_INBOUND_SOCKET_ERROR, this._handlePeerInboundSocketError);
		peer.on(EVENT_UPDATED_PEER_INFO, this._handlePeerInfoUpdate);
		peer.on(EVENT_FAILED_PEER_INFO_UPDATE, this._handleFailedPeerInfoUpdate);
		peer.on(EVENT_BAN_PEER, this._handleBanPeer);
		peer.on(EVENT_UNBAN_PEER, this._handleUnbanPeer);
	}

	private _unbindHandlersFromPeer(peer: Peer): void {
		peer.removeListener(EVENT_REQUEST_RECEIVED, this._handlePeerRPC);
		peer.removeListener(EVENT_MESSAGE_RECEIVED, this._handlePeerMessage);
		peer.removeListener(
			EVENT_CONNECT_OUTBOUND,
			this._handleOutboundPeerConnect,
		);
		peer.removeListener(
			EVENT_CONNECT_ABORT_OUTBOUND,
			this._handleOutboundPeerConnectAbort,
		);
		peer.removeListener(EVENT_CLOSE_OUTBOUND, this._handlePeerCloseOutbound);
		peer.removeListener(EVENT_CLOSE_INBOUND, this._handlePeerCloseInbound);
		peer.removeListener(EVENT_UPDATED_PEER_INFO, this._handlePeerInfoUpdate);
		peer.removeListener(
			EVENT_FAILED_PEER_INFO_UPDATE,
			this._handleFailedPeerInfoUpdate,
		);
		peer.removeListener(EVENT_BAN_PEER, this._handleBanPeer);
		peer.removeListener(EVENT_UNBAN_PEER, this._handleUnbanPeer);
	}
}<|MERGE_RESOLUTION|>--- conflicted
+++ resolved
@@ -31,16 +31,10 @@
 	P2PMessagePacket,
 	P2PNodeInfo,
 	P2PPeerInfo,
-<<<<<<< HEAD
 	P2PPeersCount,
-	P2PPeerSelectionForConnection,
-	P2PPeerSelectionForRequest,
-	P2PPeerSelectionForSend,
-=======
 	P2PPeerSelectionForConnectionFunction,
 	P2PPeerSelectionForRequestFunction,
 	P2PPeerSelectionForSendFunction,
->>>>>>> 8a0fe777
 	P2PPenalty,
 	P2PRequestPacket,
 	P2PResponsePacket,
@@ -131,17 +125,11 @@
 	private readonly _handleBanPeer: (peerId: string) => void;
 	private readonly _handleUnbanPeer: (peerId: string) => void;
 	private _nodeInfo: P2PNodeInfo | undefined;
-<<<<<<< HEAD
-	private readonly _peerSelectForSend: P2PPeerSelectionForSend;
-	private readonly _peerSelectForRequest: P2PPeerSelectionForRequest;
-	private readonly _peerSelectForConnection: P2PPeerSelectionForConnection;
 	private readonly _maxOutboundConnections: number;
-=======
 	private readonly _peerSelectForSend: P2PPeerSelectionForSendFunction;
 	private readonly _peerSelectForRequest: P2PPeerSelectionForRequestFunction;
 	private readonly _peerSelectForConnection: P2PPeerSelectionForConnectionFunction;
 	private readonly _sendPeerLimit: number;
->>>>>>> 8a0fe777
 
 	public constructor(peerPoolConfig: PeerPoolConfig) {
 		super();
@@ -150,12 +138,9 @@
 		this._peerSelectForSend = peerPoolConfig.peerSelectionForSend;
 		this._peerSelectForRequest = peerPoolConfig.peerSelectionForRequest;
 		this._peerSelectForConnection = peerPoolConfig.peerSelectionForConnection;
-<<<<<<< HEAD
 		this._maxOutboundConnections = peerPoolConfig.maxOutboundConnections;
-=======
 		this._sendPeerLimit = peerPoolConfig.sendPeerLimit;
 
->>>>>>> 8a0fe777
 		// This needs to be an arrow function so that it can be used as a listener.
 		this._handlePeerRPC = (request: P2PRequest) => {
 			// Re-emit the request to allow it to bubble up the class hierarchy.
@@ -258,9 +243,7 @@
 		return this._nodeInfo;
 	}
 
-	public async request(
-		packet: P2PRequestPacket,
-	): Promise<P2PResponsePacket> {
+	public async request(packet: P2PRequestPacket): Promise<P2PResponsePacket> {
 		const listOfPeerInfo = [...this._peerMap.values()].map(
 			(peer: Peer) => peer.peerInfo,
 		);
@@ -394,7 +377,6 @@
 
 	public triggerNewConnections(
 		peers: ReadonlyArray<P2PDiscoveredPeerInfo>,
-<<<<<<< HEAD
 	): void {
 		const peersCount = this.getPeersCountByKind();
 		// Trigger new connections only if the maximum of outbound connections has not been reached
@@ -404,19 +386,12 @@
 				0,
 				this._maxOutboundConnections - peersCount.outbound,
 			);
-			const peersToConnect = this._peerSelectForConnection(shuffledPeers);
+
+			const peersToConnect = this._peerSelectForConnection({
+				peers: shuffledPeers,
+			});
 			peersToConnect.forEach((peerInfo: P2PDiscoveredPeerInfo) => {
 				const peerId = constructPeerIdFromPeerInfo(peerInfo);
-=======
-	): ReadonlyArray<P2PDiscoveredPeerInfo> {
-		const peersToConnect = this._peerSelectForConnection({ peers });
-
-		peersToConnect.forEach((peerInfo: P2PDiscoveredPeerInfo) => {
-			const peerId = constructPeerIdFromPeerInfo(peerInfo);
-
-			return this.addOutboundPeer(peerId, peerInfo);
-		});
->>>>>>> 8a0fe777
 
 				return this.addOutboundPeer(peerId, peerInfo);
 			});
