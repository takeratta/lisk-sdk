--- conflicted
+++ resolved
@@ -62,11 +62,7 @@
 	OutboundPeer,
 	Peer,
 } from './peer';
-<<<<<<< HEAD
-import { discoverPeers } from './peer_discovery';
 import { getUniquePeersbyIp } from './peer_selection';
-=======
->>>>>>> 003e2bda
 
 export {
 	EVENT_CLOSE_INBOUND,
@@ -408,13 +404,10 @@
 		const peerConfig = {
 			connectTimeout: this._peerPoolConfig.connectTimeout,
 			ackTimeout: this._peerPoolConfig.ackTimeout,
-<<<<<<< HEAD
 			maxPeerListSize: MAX_PEER_LIST_BATCH_SIZE,
-=======
 			wsMaxMessageRate: this._peerPoolConfig.wsMaxMessageRate,
 			wsMaxMessageRatePenalty: this._peerPoolConfig.wsMaxMessageRatePenalty,
 			rateCalculationInterval: this._peerPoolConfig.rateCalculationInterval,
->>>>>>> 003e2bda
 		};
 		const peer = new InboundPeer(peerInfo, socket, peerConfig);
 
@@ -427,32 +420,7 @@
 		if (this._nodeInfo) {
 			this._applyNodeInfoOnPeer(peer, this._nodeInfo);
 		}
-<<<<<<< HEAD
 		peer.connect();
-
-		return peer;
-	}
-
-	public addDiscoveredPeer(
-		detailedPeerInfo: P2PDiscoveredPeerInfo,
-		inboundSocket?: SCServerSocket,
-	): Peer {
-		const peerConfig = {
-			connectTimeout: this._peerPoolConfig.connectTimeout,
-			ackTimeout: this._peerPoolConfig.ackTimeout,
-			maxPeerListSize: MAX_PEER_LIST_BATCH_SIZE,
-		};
-		const peer = new Peer(detailedPeerInfo, peerConfig, {
-			inbound: inboundSocket,
-		});
-		this._peerMap.set(peer.id, peer);
-		this._bindHandlersToPeer(peer);
-		if (this._nodeInfo) {
-			this._applyNodeInfoOnPeer(peer, this._nodeInfo);
-		}
-		peer.connect();
-=======
->>>>>>> 003e2bda
 
 		return peer;
 	}
@@ -515,10 +483,6 @@
 		});
 	}
 
-	public getAllPeerInfos(): ReadonlyArray<P2PPeerInfo> {
-		return this.getPeers().map(peer => peer.peerInfo);
-	}
-
 	public getPeers(
 		kind?: typeof OutboundPeer | typeof InboundPeer,
 	): ReadonlyArray<Peer> {
@@ -530,19 +494,14 @@
 		return peers;
 	}
 
-<<<<<<< HEAD
 	public getUniqueConnectedPeers(): ReadonlyArray<P2PDiscoveredPeerInfo> {
 		return getUniquePeersbyIp(this.getAllConnectedPeerInfos());
 	}
 
-	public getAllPeerInfos(): ReadonlyArray<P2PDiscoveredPeerInfo> {
-		return this.getAllPeers().map(peer => peer.peerInfo);
-=======
 	public getAllConnectedPeerInfos(): ReadonlyArray<P2PDiscoveredPeerInfo> {
 		return this.getConnectedPeers().map(
 			peer => peer.peerInfo as P2PDiscoveredPeerInfo,
 		);
->>>>>>> 003e2bda
 	}
 
 	public getConnectedPeers(
