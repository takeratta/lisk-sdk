/*
 * Copyright © 2019 Lisk Foundation
 *
 * See the LICENSE file at the top-level directory of this distribution
 * for licensing information.
 *
 * Unless otherwise agreed in a custom licensing agreement with the Lisk Foundation,
 * no part of this software, including this file, may be copied, modified,
 * propagated, or distributed except according to the terms contained in the
 * LICENSE file.
 *
 * Removal or modification of this copyright notice is prohibited.
 *
 */
<<<<<<< HEAD
import { randomBytes } from 'crypto';
=======
import { getRandomBytes } from '@liskhq/lisk-cryptography';
>>>>>>> 273388e7
import { EventEmitter } from 'events';
import * as http from 'http';
// tslint:disable-next-line no-require-imports
import shuffle = require('lodash.shuffle');
import { attach, SCServer, SCServerSocket } from 'socketcluster-server';
import * as url from 'url';

interface SCServerUpdated extends SCServer {
	readonly isReady: boolean;
}

import { REMOTE_RPC_GET_PEERS_LIST } from './peer';

import { PeerBook } from './peer_directory';

import {
	FORBIDDEN_CONNECTION,
	FORBIDDEN_CONNECTION_REASON,
	INCOMPATIBLE_PEER_CODE,
	INCOMPATIBLE_PEER_UNKNOWN_REASON,
	INVALID_CONNECTION_QUERY_CODE,
	INVALID_CONNECTION_QUERY_REASON,
	INVALID_CONNECTION_SELF_CODE,
	INVALID_CONNECTION_SELF_REASON,
	INVALID_CONNECTION_URL_CODE,
	INVALID_CONNECTION_URL_REASON,
} from './disconnect_status_codes';

import { PeerInboundHandshakeError } from './errors';

import {
	P2PBasicPeerInfoList,
	P2PCheckPeerCompatibility,
	P2PClosePacket,
	P2PConfig,
	P2PDiscoveredPeerInfo,
	P2PMessagePacket,
	P2PNetworkStatus,
	P2PNodeInfo,
	P2PPeerInfo,
	P2PPenalty,
	P2PRequestPacket,
	P2PResponsePacket,
	PeerLists,
} from './p2p_types';

import { P2PRequest } from './p2p_request';
export { P2PRequest };
import {
	selectPeersForConnection,
	selectPeersForRequest,
	selectPeersForSend,
} from './peer_selection';

import {
	EVENT_BAN_PEER,
	EVENT_CLOSE_INBOUND,
	EVENT_CLOSE_OUTBOUND,
	EVENT_CONNECT_ABORT_OUTBOUND,
	EVENT_CONNECT_OUTBOUND,
	EVENT_DISCOVERED_PEER,
	EVENT_FAILED_PEER_INFO_UPDATE,
	EVENT_FAILED_TO_COLLECT_PEER_DETAILS_ON_CONNECT,
	EVENT_FAILED_TO_FETCH_PEER_INFO,
	EVENT_FAILED_TO_FETCH_PEERS,
	EVENT_FAILED_TO_PUSH_NODE_INFO,
	EVENT_INBOUND_SOCKET_ERROR,
	EVENT_MESSAGE_RECEIVED,
	EVENT_OUTBOUND_SOCKET_ERROR,
	EVENT_REMOVE_PEER,
	EVENT_REQUEST_RECEIVED,
	EVENT_UNBAN_PEER,
	EVENT_UPDATED_PEER_INFO,
	PeerPool,
} from './peer_pool';
import { constructPeerIdFromPeerInfo } from './utils';
import { checkPeerCompatibility, sanitizePeerLists } from './validation';

export {
	EVENT_CLOSE_INBOUND,
	EVENT_CLOSE_OUTBOUND,
	EVENT_CONNECT_ABORT_OUTBOUND,
	EVENT_CONNECT_OUTBOUND,
	EVENT_DISCOVERED_PEER,
	EVENT_FAILED_TO_PUSH_NODE_INFO,
	EVENT_REMOVE_PEER,
	EVENT_REQUEST_RECEIVED,
	EVENT_MESSAGE_RECEIVED,
	EVENT_OUTBOUND_SOCKET_ERROR,
	EVENT_INBOUND_SOCKET_ERROR,
	EVENT_UPDATED_PEER_INFO,
	EVENT_FAILED_PEER_INFO_UPDATE,
	EVENT_FAILED_TO_COLLECT_PEER_DETAILS_ON_CONNECT,
	EVENT_FAILED_TO_FETCH_PEER_INFO,
	EVENT_BAN_PEER,
	EVENT_UNBAN_PEER,
};

export const EVENT_NEW_INBOUND_PEER = 'newInboundPeer';
export const EVENT_FAILED_TO_ADD_INBOUND_PEER = 'failedToAddInboundPeer';
export const EVENT_NEW_PEER = 'newPeer';

export const DEFAULT_NODE_HOST_IP = '0.0.0.0';
export const DEFAULT_DISCOVERY_INTERVAL = 30000;
export const DEFAULT_BAN_TIME = 86400;
export const DEFAULT_POPULATOR_INTERVAL = 10000;
export const DEFAULT_SEND_PEER_LIMIT = 25;
// Max rate of WebSocket messages per second per peer.
export const DEFAULT_WS_MAX_MESSAGE_RATE = 100;
export const DEFAULT_WS_MAX_MESSAGE_RATE_PENALTY = 10;
export const DEFAULT_RATE_CALCULATION_INTERVAL = 1000;
export const DEFAULT_WS_MAX_PAYLOAD = 1048576; // Payload in bytes

const BASE_10_RADIX = 10;
export const DEFAULT_MAX_OUTBOUND_CONNECTIONS = 20;
export const DEFAULT_MAX_INBOUND_CONNECTIONS = 100;
export const DEFAULT_OUTBOUND_SHUFFLE_INTERVAL = 300000;
export const DEFAULT_PEER_PROTECTION_FOR_NETGROUP = 0.034;
export const DEFAULT_PEER_PROTECTION_FOR_LATENCY = 0.068;
export const DEFAULT_PEER_PROTECTION_FOR_USEFULNESS = 0.068;
export const DEFAULT_PEER_PROTECTION_FOR_LONGEVITY = 0.5;
export const DEFAULT_MIN_PEER_DISCOVERY_THRESHOLD = 100;
export const DEFAULT_MAX_PEER_DISCOVERY_RESPONSE_SIZE = 1000;
<<<<<<< HEAD
const SECRET_LENGTH = 4;
export const DEFAULT_SECRET = randomBytes(SECRET_LENGTH).readUInt32BE(0);
=======
const SECRET_BYTE_LENGTH = 4;
export const DEFAULT_RANDOM_SECRET = getRandomBytes(
	SECRET_BYTE_LENGTH,
).readUInt32BE(0);
>>>>>>> 273388e7

const selectRandomPeerSample = (
	peerList: ReadonlyArray<P2PPeerInfo>,
	count: number,
): ReadonlyArray<P2PPeerInfo> => shuffle(peerList).slice(0, count);

export class P2P extends EventEmitter {
	private readonly _config: P2PConfig;
	private readonly _sanitizedPeerLists: PeerLists;
	private readonly _httpServer: http.Server;
	private _isActive: boolean;
	private readonly _peerBook: PeerBook;
	private readonly _bannedPeers: Set<string>;
	private readonly _populatorInterval: number;
	private _populatorIntervalId: NodeJS.Timer | undefined;
	private _nodeInfo: P2PNodeInfo;
	private readonly _peerPool: PeerPool;
	private readonly _scServer: SCServerUpdated;

	private readonly _handlePeerPoolRPC: (request: P2PRequest) => void;
	private readonly _handlePeerPoolMessage: (message: P2PMessagePacket) => void;
	private readonly _handleDiscoveredPeer: (
		discoveredPeerInfo: P2PDiscoveredPeerInfo,
	) => void;
	private readonly _handleFailedToPushNodeInfo: (error: Error) => void;
	private readonly _handleOutboundPeerConnect: (
		peerInfo: P2PDiscoveredPeerInfo,
	) => void;
	private readonly _handleOutboundPeerConnectAbort: (
		peerInfo: P2PDiscoveredPeerInfo,
	) => void;
	private readonly _handlePeerCloseOutbound: (
		closePacket: P2PClosePacket,
	) => void;
	private readonly _handlePeerCloseInbound: (
		closePacket: P2PClosePacket,
	) => void;
	private readonly _handleRemovePeer: (peerId: string) => void;
	private readonly _handlePeerInfoUpdate: (
		peerInfo: P2PDiscoveredPeerInfo,
	) => void;
	private readonly _handleFailedToFetchPeerInfo: (error: Error) => void;
	private readonly _handleFailedToFetchPeers: (error: Error) => void;
	private readonly _handleFailedPeerInfoUpdate: (error: Error) => void;
	private readonly _handleFailedToCollectPeerDetails: (error: Error) => void;
	private readonly _handleBanPeer: (peerId: string) => void;
	private readonly _handleUnbanPeer: (peerId: string) => void;
	private readonly _handleOutboundSocketError: (error: Error) => void;
	private readonly _handleInboundSocketError: (error: Error) => void;
	private readonly _peerHandshakeCheck: P2PCheckPeerCompatibility;

	// tslint:disable-next-line: cyclomatic-complexity
	public constructor(config: P2PConfig) {
		super();
		this._sanitizedPeerLists = sanitizePeerLists(
			{
				seedPeers: config.seedPeers || [],
				blacklistedPeers: config.blacklistedPeers || [],
				fixedPeers: config.fixedPeers || [],
				whitelisted: config.whitelistedPeers || [],
				previousPeers: config.previousPeers || [],
			},
			{
				ipAddress: config.hostIp || DEFAULT_NODE_HOST_IP,
				wsPort: config.nodeInfo.wsPort,
			},
		);
		this._config = config;
		this._isActive = false;
		this._peerBook = new PeerBook({
			secret: config.secret ? config.secret : DEFAULT_SECRET,
		});
		this._bannedPeers = new Set();
		this._httpServer = http.createServer();
		this._scServer = attach(this._httpServer, {
			wsEngineServerOptions: {
				maxPayload: config.wsMaxPayload
					? config.wsMaxPayload
					: DEFAULT_WS_MAX_PAYLOAD,
			},
		}) as SCServerUpdated;

		// This needs to be an arrow function so that it can be used as a listener.
		this._handlePeerPoolRPC = (request: P2PRequest) => {
			if (request.procedure === REMOTE_RPC_GET_PEERS_LIST) {
				this._handleGetPeersRequest(request);
			}
			// Re-emit the request for external use.
			this.emit(EVENT_REQUEST_RECEIVED, request);
		};

		// This needs to be an arrow function so that it can be used as a listener.
		this._handlePeerPoolMessage = (message: P2PMessagePacket) => {
			// Re-emit the message for external use.
			this.emit(EVENT_MESSAGE_RECEIVED, message);
		};

		this._handleOutboundPeerConnect = (peerInfo: P2PDiscoveredPeerInfo) => {
			const foundTriedPeer = this._peerBook.getPeer(peerInfo);

			if (foundTriedPeer) {
				const updatedPeerInfo = {
					...peerInfo,
					ipAddress: foundTriedPeer.ipAddress,
					wsPort: foundTriedPeer.wsPort,
				};
				this._peerBook.upgradePeer(updatedPeerInfo);
			} else {
				this._peerBook.addPeer(peerInfo);
				// Should be added to newPeer list first and since it is connected so we will upgrade it
				this._peerBook.upgradePeer(peerInfo);
			}

			// Re-emit the message to allow it to bubble up the class hierarchy.
			this.emit(EVENT_CONNECT_OUTBOUND, peerInfo);
		};

		this._handleOutboundPeerConnectAbort = (peerInfo: P2PPeerInfo) => {
			const peerId = constructPeerIdFromPeerInfo(peerInfo);
			const isWhitelisted = this._sanitizedPeerLists.whitelisted.find(
				peer => constructPeerIdFromPeerInfo(peer) === peerId,
			);
			if (this._peerBook.getPeer(peerInfo) && !isWhitelisted) {
				this._peerBook.downgradePeer(peerInfo);
			}

			// Re-emit the message to allow it to bubble up the class hierarchy.
			this.emit(EVENT_CONNECT_ABORT_OUTBOUND, peerInfo);
		};

		this._handlePeerCloseOutbound = (closePacket: P2PClosePacket) => {
			// Re-emit the message to allow it to bubble up the class hierarchy.
			this.emit(EVENT_CLOSE_OUTBOUND, closePacket);
		};

		this._handlePeerCloseInbound = (closePacket: P2PClosePacket) => {
			// Re-emit the message to allow it to bubble up the class hierarchy.
			this.emit(EVENT_CLOSE_INBOUND, closePacket);
		};

		this._handleRemovePeer = (peerId: string) => {
			// Re-emit the message to allow it to bubble up the class hierarchy.
			this.emit(EVENT_REMOVE_PEER, peerId);
		};

		this._handlePeerInfoUpdate = (peerInfo: P2PDiscoveredPeerInfo) => {
			const foundPeer = this._peerBook.getPeer(peerInfo);

			if (foundPeer) {
				const updatedPeerInfo = {
					...peerInfo,
					ipAddress: foundPeer.ipAddress,
					wsPort: foundPeer.wsPort,
				};
				const isUpdated = this._peerBook.updatePeer(updatedPeerInfo);
				if (isUpdated) {
					// If found and updated successfully then upgrade the peer
					this._peerBook.upgradePeer(updatedPeerInfo);
				}
			} else {
				this._peerBook.addPeer(peerInfo);
				// Since the connection is tried already hence upgrade the peer
				this._peerBook.upgradePeer(peerInfo);
			}
			// Re-emit the message to allow it to bubble up the class hierarchy.
			this.emit(EVENT_UPDATED_PEER_INFO, peerInfo);
		};

		this._handleFailedPeerInfoUpdate = (error: Error) => {
			// Re-emit the message to allow it to bubble up the class hierarchy.
			this.emit(EVENT_FAILED_PEER_INFO_UPDATE, error);
		};

		this._handleFailedToFetchPeerInfo = (error: Error) => {
			// Re-emit the message to allow it to bubble up the class hierarchy.
			this.emit(EVENT_FAILED_TO_FETCH_PEER_INFO, error);
		};

		this._handleFailedToFetchPeers = (error: Error) => {
			// Re-emit the message to allow it to bubble up the class hierarchy.
			this.emit(EVENT_FAILED_TO_FETCH_PEERS, error);
		};

		this._handleFailedToCollectPeerDetails = (error: Error) => {
			// Re-emit the message to allow it to bubble up the class hierarchy.
			this.emit(EVENT_FAILED_TO_COLLECT_PEER_DETAILS_ON_CONNECT, error);
		};

		this._handleBanPeer = (peerId: string) => {
			this._bannedPeers.add(peerId.split(':')[0]);
			const isWhitelisted = this._sanitizedPeerLists.whitelisted.find(
				peer => constructPeerIdFromPeerInfo(peer) === peerId,
			);

			const bannedPeerInfo = {
				ipAddress: peerId.split(':')[0],
				wsPort: +peerId.split(':')[1],
			};

			if (this._peerBook.getPeer(bannedPeerInfo) && !isWhitelisted) {
				this._peerBook.removePeer(bannedPeerInfo);
			}
			// Re-emit the message to allow it to bubble up the class hierarchy.
			this.emit(EVENT_BAN_PEER, peerId);
		};

		this._handleUnbanPeer = (peerId: string) => {
			this._bannedPeers.delete(peerId.split(':')[0]);
			// Re-emit the message to allow it to bubble up the class hierarchy.
			this.emit(EVENT_UNBAN_PEER, peerId);
		};

		// When peer is fetched for status after connection then update the peerinfo in triedPeer list
		this._handleDiscoveredPeer = (detailedPeerInfo: P2PPeerInfo) => {
			const peerId = constructPeerIdFromPeerInfo(detailedPeerInfo);
			// Check blacklist to avoid incoming connections from backlisted ips
			const isBlacklisted = this._sanitizedPeerLists.blacklistedPeers.find(
				peer => constructPeerIdFromPeerInfo(peer) === peerId,
			);

			if (!this._peerBook.getPeer(detailedPeerInfo) && !isBlacklisted) {
				const foundPeer = this._peerBook.getPeer(detailedPeerInfo);

				if (foundPeer) {
					const updatedPeerInfo = {
						...detailedPeerInfo,
						ipAddress: foundPeer.ipAddress,
						wsPort: foundPeer.wsPort,
					};
					const isUpdated = this._peerBook.updatePeer(updatedPeerInfo);
					if (isUpdated) {
						// If found and updated successfully then upgrade the peer
						this._peerBook.upgradePeer(updatedPeerInfo);
					}
				} else {
					this._peerBook.addPeer(detailedPeerInfo);
				}
				// Re-emit the message to allow it to bubble up the class hierarchy.
				this.emit(EVENT_DISCOVERED_PEER, detailedPeerInfo);
			}
		};

		this._handleFailedToPushNodeInfo = (error: Error) => {
			// Re-emit the error to allow it to bubble up the class hierarchy.
			this.emit(EVENT_FAILED_TO_PUSH_NODE_INFO, error);
		};

		this._handleOutboundSocketError = (error: Error) => {
			// Re-emit the error to allow it to bubble up the class hierarchy.
			this.emit(EVENT_OUTBOUND_SOCKET_ERROR, error);
		};

		this._handleInboundSocketError = (error: Error) => {
			// Re-emit the error to allow it to bubble up the class hierarchy.
			this.emit(EVENT_INBOUND_SOCKET_ERROR, error);
		};

		this._peerPool = new PeerPool({
			connectTimeout: config.connectTimeout,
			ackTimeout: config.ackTimeout,
			wsMaxPayload: config.wsMaxPayload
				? config.wsMaxPayload
				: DEFAULT_WS_MAX_PAYLOAD,
			peerSelectionForSend: config.peerSelectionForSend
				? config.peerSelectionForSend
				: selectPeersForSend,
			peerSelectionForRequest: config.peerSelectionForRequest
				? config.peerSelectionForRequest
				: selectPeersForRequest,
			peerSelectionForConnection: config.peerSelectionForConnection
				? config.peerSelectionForConnection
				: selectPeersForConnection,
			sendPeerLimit:
				config.sendPeerLimit === undefined
					? DEFAULT_SEND_PEER_LIMIT
					: config.sendPeerLimit,
			peerBanTime: config.peerBanTime ? config.peerBanTime : DEFAULT_BAN_TIME,
			maxOutboundConnections:
				config.maxOutboundConnections === undefined
					? DEFAULT_MAX_OUTBOUND_CONNECTIONS
					: config.maxOutboundConnections,
			maxInboundConnections:
				config.maxInboundConnections === undefined
					? DEFAULT_MAX_INBOUND_CONNECTIONS
					: config.maxInboundConnections,
			outboundShuffleInterval: config.outboundShuffleInterval
				? config.outboundShuffleInterval
				: DEFAULT_OUTBOUND_SHUFFLE_INTERVAL,
			netgroupProtectionRatio:
				typeof config.netgroupProtectionRatio === 'number'
					? config.netgroupProtectionRatio
					: DEFAULT_PEER_PROTECTION_FOR_NETGROUP,
			latencyProtectionRatio:
				typeof config.latencyProtectionRatio === 'number'
					? config.latencyProtectionRatio
					: DEFAULT_PEER_PROTECTION_FOR_LATENCY,
			productivityProtectionRatio:
				typeof config.productivityProtectionRatio === 'number'
					? config.productivityProtectionRatio
					: DEFAULT_PEER_PROTECTION_FOR_USEFULNESS,
			longevityProtectionRatio:
				typeof config.longevityProtectionRatio === 'number'
					? config.longevityProtectionRatio
					: DEFAULT_PEER_PROTECTION_FOR_LONGEVITY,
			wsMaxMessageRate:
				typeof config.wsMaxMessageRate === 'number'
					? config.wsMaxMessageRate
					: DEFAULT_WS_MAX_MESSAGE_RATE,
			wsMaxMessageRatePenalty:
				typeof config.wsMaxMessageRatePenalty === 'number'
					? config.wsMaxMessageRatePenalty
					: DEFAULT_WS_MAX_MESSAGE_RATE_PENALTY,
			rateCalculationInterval:
				typeof config.rateCalculationInterval === 'number'
					? config.rateCalculationInterval
					: DEFAULT_RATE_CALCULATION_INTERVAL,
			secret: config.secret ? config.secret : DEFAULT_RANDOM_SECRET,
		});

		this._bindHandlersToPeerPool(this._peerPool);
		// Add peers to tried peers if want to re-use previously tried peers
		if (this._sanitizedPeerLists.previousPeers) {
			this._sanitizedPeerLists.previousPeers.forEach(peerInfo => {
				if (!this._peerBook.getPeer(peerInfo)) {
					this._peerBook.addPeer(peerInfo);
					this._peerBook.upgradePeer(peerInfo);
				} else {
					this._peerBook.upgradePeer(peerInfo);
				}
			});
		}

		this._nodeInfo = config.nodeInfo;
		this.applyNodeInfo(this._nodeInfo);

		this._populatorInterval = config.populatorInterval
			? config.populatorInterval
			: DEFAULT_POPULATOR_INTERVAL;

		this._peerHandshakeCheck = config.peerHandshakeCheck
			? config.peerHandshakeCheck
			: checkPeerCompatibility;
	}

	public get config(): P2PConfig {
		return this._config;
	}

	public get isActive(): boolean {
		return this._isActive;
	}

	/**
	 * This is not a declared as a setter because this method will need
	 * invoke an async RPC on Peers to give them our new node status.
	 */
	public applyNodeInfo(nodeInfo: P2PNodeInfo): void {
		this._nodeInfo = {
			...nodeInfo,
		};
		this._peerPool.applyNodeInfo(this._nodeInfo);
	}

	public get nodeInfo(): P2PNodeInfo {
		return this._nodeInfo;
	}

	public applyPenalty(peerPenalty: P2PPenalty): void {
		if (!this._isTrustedPeer(peerPenalty.peerId)) {
			this._peerPool.applyPenalty(peerPenalty);
		}
	}

	public getNetworkStatus(): P2PNetworkStatus {
		return {
			newPeers: [...this._peerBook.newPeers],
			triedPeers: [...this._peerBook.triedPeers],
			connectedPeers: this._peerPool.getAllConnectedPeerInfos(),
			connectedUniquePeers: this._peerPool.getUniqueConnectedPeers(),
		};
	}

	public async request(packet: P2PRequestPacket): Promise<P2PResponsePacket> {
		const response = await this._peerPool.request(packet);

		return response;
	}

	public send(message: P2PMessagePacket): void {
		this._peerPool.send(message);
	}

	public async requestFromPeer(
		packet: P2PRequestPacket,
		peerId: string,
	): Promise<P2PResponsePacket> {
		return this._peerPool.requestFromPeer(packet, peerId);
	}

	public sendToPeer(message: P2PMessagePacket, peerId: string): void {
		this._peerPool.sendToPeer(message, peerId);
	}

	private _disconnectSocketDueToFailedHandshake(
		socket: SCServerSocket,
		statusCode: number,
		closeReason: string,
	): void {
		socket.disconnect(statusCode, closeReason);
		this.emit(
			EVENT_FAILED_TO_ADD_INBOUND_PEER,
			new PeerInboundHandshakeError(
				closeReason,
				statusCode,
				socket.remoteAddress,
				socket.request.url,
			),
		);
	}

	private async _startPeerServer(): Promise<void> {
		this._scServer.on(
			'connection',
			(socket: SCServerSocket): void => {
				// Check blacklist to avoid incoming connections from backlisted ips
				if (this._sanitizedPeerLists.blacklistedPeers) {
					const blacklist = this._sanitizedPeerLists.blacklistedPeers.map(
						peer => peer.ipAddress,
					);
					if (blacklist.includes(socket.remoteAddress)) {
						this._disconnectSocketDueToFailedHandshake(
							socket,
							FORBIDDEN_CONNECTION,
							FORBIDDEN_CONNECTION_REASON,
						);

						return;
					}
				}

				if (!socket.request.url) {
					this._disconnectSocketDueToFailedHandshake(
						socket,
						INVALID_CONNECTION_URL_CODE,
						INVALID_CONNECTION_URL_REASON,
					);

					return;
				}
				const queryObject = url.parse(socket.request.url, true).query;

				if (queryObject.nonce === this._nodeInfo.nonce) {
					this._disconnectSocketDueToFailedHandshake(
						socket,
						INVALID_CONNECTION_SELF_CODE,
						INVALID_CONNECTION_SELF_REASON,
					);

					const selfWSPort = queryObject.wsPort
						? +queryObject.wsPort
						: this._nodeInfo.wsPort;

					// Delete you peerinfo from both the lists
					this._peerBook.removePeer({
						ipAddress: socket.remoteAddress,
						wsPort: selfWSPort,
					});

					return;
				}

				if (
					typeof queryObject.wsPort !== 'string' ||
					typeof queryObject.version !== 'string' ||
					typeof queryObject.nethash !== 'string'
				) {
					this._disconnectSocketDueToFailedHandshake(
						socket,
						INVALID_CONNECTION_QUERY_CODE,
						INVALID_CONNECTION_QUERY_REASON,
					);

					return;
				}

				const wsPort: number = parseInt(queryObject.wsPort, BASE_10_RADIX);
				const peerId = constructPeerIdFromPeerInfo({
					ipAddress: socket.remoteAddress,
					wsPort,
				});

				// tslint:disable-next-line no-let
				let queryOptions;

				try {
					queryOptions =
						typeof queryObject.options === 'string'
							? JSON.parse(queryObject.options)
							: undefined;
				} catch (error) {
					this._disconnectSocketDueToFailedHandshake(
						socket,
						INVALID_CONNECTION_QUERY_CODE,
						INVALID_CONNECTION_QUERY_REASON,
					);

					return;
				}

				if (this._bannedPeers.has(socket.remoteAddress)) {
					this._disconnectSocketDueToFailedHandshake(
						socket,
						FORBIDDEN_CONNECTION,
						FORBIDDEN_CONNECTION_REASON,
					);

					return;
				}

				const incomingPeerInfo: P2PDiscoveredPeerInfo = {
					...queryObject,
					...queryOptions,
					ipAddress: socket.remoteAddress,
					wsPort,
					height: queryObject.height ? +queryObject.height : 0,
					version: queryObject.version,
				};

				const { success, errors } = this._peerHandshakeCheck(
					incomingPeerInfo,
					this._nodeInfo,
				);

				if (!success) {
					const incompatibilityReason =
						errors && Array.isArray(errors)
							? errors.join(',')
							: INCOMPATIBLE_PEER_UNKNOWN_REASON;

					this._disconnectSocketDueToFailedHandshake(
						socket,
						INCOMPATIBLE_PEER_CODE,
						incompatibilityReason,
					);

					return;
				}

				const existingPeer = this._peerPool.getPeer(peerId);

				if (!existingPeer) {
					this._peerPool.addInboundPeer(incomingPeerInfo, socket);
					this.emit(EVENT_NEW_INBOUND_PEER, incomingPeerInfo);
					this.emit(EVENT_NEW_PEER, incomingPeerInfo);
				}

				if (!this._peerBook.getPeer(incomingPeerInfo)) {
					this._peerBook.addPeer(incomingPeerInfo);
				}
			},
		);

		this._httpServer.listen(
			this._nodeInfo.wsPort,
			this._config.hostIp || DEFAULT_NODE_HOST_IP,
		);
		if (this._scServer.isReady) {
			this._isActive = true;

			return;
		}

		return new Promise<void>(resolve => {
			this._scServer.once('ready', () => {
				this._isActive = true;
				resolve();
			});
		});
	}

	private async _stopHTTPServer(): Promise<void> {
		return new Promise<void>(resolve => {
			this._httpServer.close(() => {
				resolve();
			});
		});
	}

	private async _stopWSServer(): Promise<void> {
		return new Promise<void>(resolve => {
			this._scServer.close(() => {
				resolve();
			});
		});
	}

	private async _stopPeerServer(): Promise<void> {
		await this._stopWSServer();
		await this._stopHTTPServer();
	}

	private _startPopulator(): void {
		if (this._populatorIntervalId) {
			throw new Error('Populator is already running');
		}
		this._populatorIntervalId = setInterval(() => {
			this._peerPool.triggerNewConnections(
				this._peerBook.newPeers,
				this._peerBook.triedPeers,
				this._sanitizedPeerLists.fixedPeers || [],
			);
		}, this._populatorInterval);
		this._peerPool.triggerNewConnections(
			this._peerBook.newPeers,
			this._peerBook.triedPeers,
			this._sanitizedPeerLists.fixedPeers || [],
		);
	}

	private _stopPopulator(): void {
		if (this._populatorIntervalId) {
			clearInterval(this._populatorIntervalId);
		}
	}

	private _pickRandomPeers(count: number): ReadonlyArray<P2PPeerInfo> {
		const peerList: ReadonlyArray<P2PPeerInfo> = this._peerBook.getAllPeers(); // Peers whose values has been updated at least once.

		return selectRandomPeerSample(peerList, count);
	}

	private _handleGetPeersRequest(request: P2PRequest): void {
		const minimumPeerDiscoveryThreshold = this._config
			.minimumPeerDiscoveryThreshold
			? this._config.minimumPeerDiscoveryThreshold
			: DEFAULT_MIN_PEER_DISCOVERY_THRESHOLD;
		const maximumPeerDiscoveryResponseSize = this._config
			.maximumPeerDiscoveryResponseSize
			? this._config.maximumPeerDiscoveryResponseSize
			: DEFAULT_MAX_PEER_DISCOVERY_RESPONSE_SIZE;

		const knownPeers = this._peerBook.getAllPeers();
		/* tslint:disable no-magic-numbers*/
		const min = Math.ceil(
			Math.min(maximumPeerDiscoveryResponseSize, knownPeers.length * 0.25),
		);
		const max = Math.floor(
			Math.min(maximumPeerDiscoveryResponseSize, knownPeers.length * 0.5),
		);
		const random = Math.floor(Math.random() * (max - min + 1) + min);
		const randomPeerCount = Math.max(
			random,
			Math.min(minimumPeerDiscoveryThreshold, knownPeers.length),
		);

		const basicPeers = this._pickRandomPeers(randomPeerCount).map(
			(peerInfo: P2PPeerInfo): P2PPeerInfo =>
				// Discovery process only require minmal peers data
				({
					ipAddress: peerInfo.ipAddress,
					wsPort: peerInfo.wsPort,
				}),
		);
		const peerInfoList: P2PBasicPeerInfoList = {
			success: true,
			peers: basicPeers,
		};
		request.end(peerInfoList);
	}

	private _isTrustedPeer(peerId: string): boolean {
		const isSeed = this._sanitizedPeerLists.seedPeers.find(
			seedPeer =>
				peerId ===
				constructPeerIdFromPeerInfo({
					ipAddress: seedPeer.ipAddress,
					wsPort: seedPeer.wsPort,
				}),
		);

		const isWhitelisted = this._sanitizedPeerLists.whitelisted.find(
			peer => constructPeerIdFromPeerInfo(peer) === peerId,
		);

		const isFixed = this._sanitizedPeerLists.fixedPeers.find(
			peer => constructPeerIdFromPeerInfo(peer) === peerId,
		);

		return !!isSeed || !!isWhitelisted || !!isFixed;
	}

	public async start(): Promise<void> {
		if (this._isActive) {
			throw new Error('Cannot start the node because it is already active');
		}

		const newPeersToAdd = this._sanitizedPeerLists.seedPeers.concat(
			this._sanitizedPeerLists.whitelisted,
		);
		newPeersToAdd.forEach(newPeerInfo => {
			if (!this._peerBook.getPeer(newPeerInfo)) {
				this._peerBook.addPeer(newPeerInfo);
			}
		});

		await this._startPeerServer();

		// We need this check this._isActive in case the P2P library is shut down while it was in the middle of starting up.
		if (this._isActive) {
			this._startPopulator();
		}
	}

	public async stop(): Promise<void> {
		if (!this._isActive) {
			throw new Error('Cannot stop the node because it is not active');
		}
		this._isActive = false;
		this._stopPopulator();
		this._peerPool.removeAllPeers();
		await this._stopPeerServer();
	}

	private _bindHandlersToPeerPool(peerPool: PeerPool): void {
		peerPool.on(EVENT_REQUEST_RECEIVED, this._handlePeerPoolRPC);
		peerPool.on(EVENT_MESSAGE_RECEIVED, this._handlePeerPoolMessage);
		peerPool.on(EVENT_CONNECT_OUTBOUND, this._handleOutboundPeerConnect);
		peerPool.on(
			EVENT_CONNECT_ABORT_OUTBOUND,
			this._handleOutboundPeerConnectAbort,
		);
		peerPool.on(EVENT_CLOSE_INBOUND, this._handlePeerCloseInbound);
		peerPool.on(EVENT_CLOSE_OUTBOUND, this._handlePeerCloseOutbound);
		peerPool.on(EVENT_REMOVE_PEER, this._handleRemovePeer);
		peerPool.on(EVENT_UPDATED_PEER_INFO, this._handlePeerInfoUpdate);
		peerPool.on(
			EVENT_FAILED_PEER_INFO_UPDATE,
			this._handleFailedPeerInfoUpdate,
		);
		peerPool.on(
			EVENT_FAILED_TO_FETCH_PEER_INFO,
			this._handleFailedToFetchPeerInfo,
		);
		peerPool.on(EVENT_FAILED_TO_FETCH_PEERS, this._handleFailedToFetchPeers);
		peerPool.on(
			EVENT_FAILED_TO_COLLECT_PEER_DETAILS_ON_CONNECT,
			this._handleFailedToCollectPeerDetails,
		);
		peerPool.on(EVENT_DISCOVERED_PEER, this._handleDiscoveredPeer);
		peerPool.on(
			EVENT_FAILED_TO_PUSH_NODE_INFO,
			this._handleFailedToPushNodeInfo,
		);
		peerPool.on(EVENT_OUTBOUND_SOCKET_ERROR, this._handleOutboundSocketError);
		peerPool.on(EVENT_INBOUND_SOCKET_ERROR, this._handleInboundSocketError);
		peerPool.on(EVENT_BAN_PEER, this._handleBanPeer);
		peerPool.on(EVENT_UNBAN_PEER, this._handleUnbanPeer);
	}
}<|MERGE_RESOLUTION|>--- conflicted
+++ resolved
@@ -12,11 +12,7 @@
  * Removal or modification of this copyright notice is prohibited.
  *
  */
-<<<<<<< HEAD
-import { randomBytes } from 'crypto';
-=======
 import { getRandomBytes } from '@liskhq/lisk-cryptography';
->>>>>>> 273388e7
 import { EventEmitter } from 'events';
 import * as http from 'http';
 // tslint:disable-next-line no-require-imports
@@ -140,15 +136,10 @@
 export const DEFAULT_PEER_PROTECTION_FOR_LONGEVITY = 0.5;
 export const DEFAULT_MIN_PEER_DISCOVERY_THRESHOLD = 100;
 export const DEFAULT_MAX_PEER_DISCOVERY_RESPONSE_SIZE = 1000;
-<<<<<<< HEAD
-const SECRET_LENGTH = 4;
-export const DEFAULT_SECRET = randomBytes(SECRET_LENGTH).readUInt32BE(0);
-=======
 const SECRET_BYTE_LENGTH = 4;
 export const DEFAULT_RANDOM_SECRET = getRandomBytes(
 	SECRET_BYTE_LENGTH,
 ).readUInt32BE(0);
->>>>>>> 273388e7
 
 const selectRandomPeerSample = (
 	peerList: ReadonlyArray<P2PPeerInfo>,
@@ -219,7 +210,7 @@
 		this._config = config;
 		this._isActive = false;
 		this._peerBook = new PeerBook({
-			secret: config.secret ? config.secret : DEFAULT_SECRET,
+			secret: config.secret ? config.secret : DEFAULT_RANDOM_SECRET,
 		});
 		this._bannedPeers = new Set();
 		this._httpServer = http.createServer();
