--- conflicted
+++ resolved
@@ -257,17 +257,13 @@
 
 		this._handleOutboundPeerConnectAbort = (peerInfo: P2PPeerInfo) => {
 			const peerId = constructPeerIdFromPeerInfo(peerInfo);
-<<<<<<< HEAD
-			if (this._newPeers.has(peerId)) {
-				this._newPeers.delete(peerId);
-			}
-			if (this._triedPeers.has(peerId)) {
-=======
 			const isWhitelisted = this._sanitizedPeerLists.whitelisted.find(
 				peer => constructPeerIdFromPeerInfo(peer) === peerId,
 			);
+			if (this._newPeers.has(peerId)) {
+				this._newPeers.delete(peerId);
+			}
 			if (this._triedPeers.has(peerId) && !isWhitelisted) {
->>>>>>> 003e2bda
 				this._triedPeers.delete(peerId);
 			}
 
@@ -754,16 +750,9 @@
 		}
 	}
 
-<<<<<<< HEAD
-	private _pickRandomDiscoveredPeers(
-		count: number,
-	): ReadonlyArray<P2PDiscoveredPeerInfo> {
-		const discoveredPeerList: ReadonlyArray<P2PDiscoveredPeerInfo> = [
-=======
 	private _pickRandomPeers(count: number): ReadonlyArray<P2PPeerInfo> {
 		const peerList: ReadonlyArray<P2PPeerInfo> = [
 			...this._newPeers.values(),
->>>>>>> 003e2bda
 			...this._triedPeers.values(),
 		]; // Peers whose values has been updated at least once.
 
