/*
 * Copyright © 2018 Lisk Foundation
 *
 * See the LICENSE file at the top-level directory of this distribution
 * for licensing information.
 *
 * Unless otherwise agreed in a custom licensing agreement with the Lisk Foundation,
 * no part of this software, including this file, may be copied, modified,
 * propagated, or distributed except according to the terms contained in the
 * LICENSE file.
 *
 * Removal or modification of this copyright notice is prohibited.
 *
 */
/* tslint:disable:no-empty-interface*/

export interface P2PPacket {
	readonly data?: unknown;
}

export interface P2PRequestPacket extends P2PPacket {
	readonly data?: unknown;
	readonly procedure: string;
}

export interface P2PResponsePacket extends P2PPacket {
	readonly data: unknown;
}

export interface P2PMessagePacket extends P2PPacket {
	readonly data?: unknown;
	readonly event: string;
}

export interface P2PPenalty {
	readonly peerId: string;
	readonly penalty: number;
}

// Allows the user to provide custom fields.
export interface P2PInfoOptions {
	readonly [key: string]: unknown;
}

export interface P2PPeerInfo {
	readonly ipAddress: string;
	readonly wsPort: number;
	// tslint:disable-next-line: no-mixed-interface
	readonly [key: string]: unknown;
}

export interface P2PPeersCount {
	readonly outboundCount: number;
	readonly inboundCount: number;
}

export interface P2PDiscoveredPeerInfo extends P2PPeerInfo {
	readonly height: number;
	readonly updatedAt?: Date;
	readonly os?: string;
	readonly version: string;
	readonly protocolVersion: string;
}

// P2PPeerInfo and P2PNodeInfo are related.
// P2PNodeInfo is the outbound info from our node.
export interface P2PNodeInfo {
	readonly os: string;
	readonly version: string;
	readonly protocolVersion: string;
	readonly nethash: string;
	readonly wsPort: number;
	readonly height: number;
	// tslint:disable-next-line: no-mixed-interface
	readonly [key: string]: unknown;
}

export interface P2PClosePacket {
	readonly peerInfo: P2PDiscoveredPeerInfo;
	readonly code: number;
	readonly reason?: string;
}

export interface P2PConfig {
	readonly blacklistedPeers?: ReadonlyArray<P2PPeerInfo>;
	readonly seedPeers?: ReadonlyArray<P2PPeerInfo>;
	readonly fixedPeers?: ReadonlyArray<P2PPeerInfo>;
	readonly whitelistedPeers?: ReadonlyArray<P2PPeerInfo>;
	readonly previousPeers?: ReadonlyArray<P2PDiscoveredPeerInfo>;
	readonly connectTimeout?: number;
	readonly ackTimeout?: number;
	readonly hostAddress?: string;
	readonly nodeInfo: P2PNodeInfo;
	readonly wsEngine?: string;
	readonly populatorInterval?: number;
	readonly maxOutboundConnections: number;
	readonly maxInboundConnections: number;
	readonly peerSelectionForSend?: P2PPeerSelectionForSendFunction;
	readonly peerSelectionForRequest?: P2PPeerSelectionForRequestFunction;
	readonly peerSelectionForConnection?: P2PPeerSelectionForConnectionFunction;
	readonly peerHandshakeCheck?: P2PCheckPeerCompatibility;
	readonly peerBanTime?: number;
	readonly sendPeerLimit?: number;
	readonly outboundShuffleInterval?: number;
	readonly latencyProtectionRatio?: number;
	readonly productivityProtectionRatio?: number;
	readonly longevityProtectionRatio?: number;
	readonly hostIp?: string;
<<<<<<< HEAD
	readonly wsMaxMessageRate?: number;
	readonly rateCalculationInterval?: number;
=======
	readonly minimumPeerDiscoveryThreshold?: number;
	readonly maximumPeerDiscoveryResponseSize?: number;
>>>>>>> 29df19de
}

// Network info exposed by the P2P library.
export interface P2PNetworkStatus {
	readonly newPeers: ReadonlyArray<P2PPeerInfo>;
	readonly triedPeers: ReadonlyArray<P2PDiscoveredPeerInfo>;
	readonly connectedPeers: ReadonlyArray<P2PDiscoveredPeerInfo>;
}

// TODO later: Switch to LIP protocol format.
// This is a representation of the outbound peer object according to the current protocol.
export interface ProtocolNodeInfo {
	readonly broadhash: string;
	readonly nethash: string;
	readonly height: number;
	readonly nonce: string;
	readonly os?: string;
	readonly version: string;
	readonly wsPort: number;
	readonly httpPort: number;
	// tslint:disable-next-line:no-mixed-interface
	readonly [key: string]: unknown;
}

export interface P2PPeerSelectionForSendInput {
	readonly peers: ReadonlyArray<P2PDiscoveredPeerInfo>;
	readonly nodeInfo?: P2PNodeInfo;
	readonly peerLimit?: number;
	readonly messagePacket?: P2PMessagePacket;
}

export type P2PPeerSelectionForSendFunction = (
	input: P2PPeerSelectionForSendInput,
) => ReadonlyArray<P2PDiscoveredPeerInfo>;

export interface P2PPeerSelectionForRequestInput {
	readonly peers: ReadonlyArray<P2PDiscoveredPeerInfo>;
	readonly nodeInfo?: P2PNodeInfo;
	readonly peerLimit?: number;
	readonly requestPacket?: P2PRequestPacket;
}

export type P2PPeerSelectionForRequestFunction = (
	input: P2PPeerSelectionForRequestInput,
) => ReadonlyArray<P2PDiscoveredPeerInfo>;

export interface P2PPeerSelectionForConnectionInput {
	readonly peers: ReadonlyArray<P2PPeerInfo>;
	readonly nodeInfo?: P2PNodeInfo;
	readonly peerLimit?: number;
}

export type P2PPeerSelectionForConnectionFunction = (
	input: P2PPeerSelectionForConnectionInput,
) => ReadonlyArray<P2PPeerInfo>;

export interface P2PCompatibilityCheckReturnType {
	readonly success: boolean;
	readonly errors?: string[];
}

export type P2PCheckPeerCompatibility = (
	headers: P2PDiscoveredPeerInfo,
	nodeInfo: P2PNodeInfo,
) => P2PCompatibilityCheckReturnType;

// This is a representation of the inbound peer object according to the current protocol.
// TODO later: Switch to LIP protocol format.
export interface ProtocolPeerInfo {
	readonly ip: string;
	readonly wsPort: number;
	readonly broadhash?: string;
	readonly height?: number;
	readonly nonce?: string;
	readonly os?: string;
	readonly version?: string;
	readonly protocolVersion?: string;
	readonly httpPort?: number;
	// tslint:disable-next-line: no-mixed-interface
	readonly [key: string]: unknown;
}

// This is a representation of the peer list according to the current protocol.
// TODO later: Switch to LIP protocol format.
export interface ProtocolPeerInfoList {
	readonly peers: ReadonlyArray<ProtocolPeerInfo>;
	readonly success: boolean;
}

// TODO later: Switch to LIP protocol format.
export interface ProtocolRPCRequestPacket {
	readonly data: unknown;
	readonly procedure: string;
	readonly type: string;
}

// TODO later: Switch to LIP protocol format.
export interface ProtocolMessagePacket {
	readonly data: unknown;
	readonly event: string;
}

export interface PeerLists {
	readonly blacklistedPeers: ReadonlyArray<P2PPeerInfo>;
	readonly seedPeers: ReadonlyArray<P2PPeerInfo>;
	readonly fixedPeers: ReadonlyArray<P2PPeerInfo>;
	readonly whitelisted: ReadonlyArray<P2PPeerInfo>;
	readonly previousPeers: ReadonlyArray<P2PDiscoveredPeerInfo>;
}<|MERGE_RESOLUTION|>--- conflicted
+++ resolved
@@ -106,13 +106,10 @@
 	readonly productivityProtectionRatio?: number;
 	readonly longevityProtectionRatio?: number;
 	readonly hostIp?: string;
-<<<<<<< HEAD
 	readonly wsMaxMessageRate?: number;
 	readonly rateCalculationInterval?: number;
-=======
 	readonly minimumPeerDiscoveryThreshold?: number;
 	readonly maximumPeerDiscoveryResponseSize?: number;
->>>>>>> 29df19de
 }
 
 // Network info exposed by the P2P library.
