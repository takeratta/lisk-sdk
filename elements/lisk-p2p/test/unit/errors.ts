/*
 * Copyright © 2018 Lisk Foundation
 *
 * See the LICENSE file at the top-level directory of this distribution
 * for licensing information.
 *
 * Unless otherwise agreed in a custom licensing agreement with the Lisk Foundation,
 * no part of this software, including this file, may be copied, modified,
 * propagated, or distributed except according to the terms contained in the
 * LICENSE file.
 *
 * Removal or modification of this copyright notice is prohibited.
 *
 */

import { expect } from 'chai';
import {
	InvalidPeerError,
	PeerInboundHandshakeError,
	RPCResponseError,
	InvalidRPCResponseError,
	InvalidProtocolMessageError,
	InvalidRPCRequestError,
	RPCResponseAlreadySentError,
	RequestFailError,
} from '../../src';

describe('errors', () => {
	describe('#PeerInboundHandshakeError', () => {
		const remoteAddress = '127.0.0.1';
		const statusCode = 4501;
		const defaultMessage = `Received inbound connection from peer ${remoteAddress} which is already in our triedPeers map.`;
		let peerTransportError: PeerInboundHandshakeError;

		beforeEach(async () => {
			peerTransportError = new PeerInboundHandshakeError(
				defaultMessage,
				statusCode,
				remoteAddress,
			);
		});

		it('should create a new instance of PeerInboundHandshakeError', async () => {
			expect(peerTransportError).to.be.instanceof(PeerInboundHandshakeError);
		});

		it('should set error name to `PeerInboundHandshakeError`', async () => {
			expect(peerTransportError.name).to.eql('PeerInboundHandshakeError');
		});

		it('should set error property remoteAddress when passed as an argument', async () => {
			expect(peerTransportError.remoteAddress).to.eql(remoteAddress);
		});
	});

	describe('#RPCResponseError', () => {
		const peerId = '127.0.0.1:5001';
<<<<<<< HEAD
		const defaultMessage = `Error when fetching peerlist of peer with peerId: ${peerId}`;
=======
		const defaultMessage = `Error when fetching peerlist of peer with peer Id ${peerId}`;
>>>>>>> 03a4edfe
		let rpcGetPeersFailed: RPCResponseError;

		beforeEach(async () => {
			rpcGetPeersFailed = new RPCResponseError(defaultMessage, peerId);
		});

		it('should create a new instance of RPCResponseError', async () => {
			expect(rpcGetPeersFailed).to.be.instanceof(RPCResponseError);
		});

		it('should set error name to `RPCResponseError`', async () => {
			expect(rpcGetPeersFailed.name).to.eql('RPCResponseError');
		});

<<<<<<< HEAD
		it('should set error property peer ip when passed as an argument', async () => {
=======
		it('should set error property peer Id when passed as an argument', async () => {
>>>>>>> 03a4edfe
			expect(rpcGetPeersFailed)
				.and.to.have.property('peerId')
				.which.is.eql(peerId);
		});
	});

	describe('#InvalidPeer', () => {
		const defaultMessage = 'Invalid peer ip or port';
		let invalidPeer: InvalidPeerError;

		beforeEach(async () => {
			invalidPeer = new InvalidPeerError(defaultMessage);
		});

		it('should create a new instance of InvalidPeerError', async () => {
			expect(invalidPeer).to.be.instanceof(InvalidPeerError);
		});

		it('should set error name to `InvalidPeer`', async () => {
			expect(invalidPeer.name).to.eql('InvalidPeerError');
		});

		it('should set error message when passed an argument', async () => {
			expect(invalidPeer.message).to.eql(defaultMessage);
		});
	});

	describe('#InvalidRPCResponse', () => {
		const defaultMessage = 'Invalid response type';
		let invalidRPCResponse: InvalidRPCResponseError;

		beforeEach(async () => {
			invalidRPCResponse = new InvalidRPCResponseError(defaultMessage);
		});

		it('should create a new instance of InvalidRPCResponse', async () => {
			expect(invalidRPCResponse).to.be.instanceof(InvalidRPCResponseError);
		});

		it('should set error name to `InvalidRPCResponseError`', async () => {
			expect(invalidRPCResponse.name).to.eql('InvalidRPCResponseError');
		});

		it('should set error message when passed an argument', async () => {
			expect(invalidRPCResponse.message).to.eql(defaultMessage);
		});
	});

	describe('#InvalidProtocolMessageError', () => {
		const defaultMessage = 'Invalid protocol message';
		let invalidProtocolMessageError: InvalidProtocolMessageError;

		beforeEach(async () => {
			invalidProtocolMessageError = new InvalidProtocolMessageError(
				defaultMessage,
			);
		});

		it('should create a new instance of InvalidProtocolMessageError', async () => {
			expect(invalidProtocolMessageError).to.be.instanceof(
				InvalidProtocolMessageError,
			);
		});

		it('should set error name to `InvalidProtocolMessageError`', async () => {
			expect(invalidProtocolMessageError.name).to.eql(
				'InvalidProtocolMessageError',
			);
		});

		it('should set error message when passed an argument', async () => {
			expect(invalidProtocolMessageError.message).to.eql(defaultMessage);
		});
	});

	describe('#InvalidRPCRequestError', () => {
		let invalidRPCRequestError: InvalidRPCRequestError;
		const defaultMessage = 'Invalid RPC request error';

		beforeEach(async () => {
			invalidRPCRequestError = new InvalidRPCRequestError(defaultMessage);
		});

		it('should create a new instance of InvalidRPCRequestError', async () => {
			expect(invalidRPCRequestError).to.be.instanceof(InvalidRPCRequestError);
		});

		it('should set error name to `InvalidRPCRequestError`', async () => {
			expect(invalidRPCRequestError.name).to.eql('InvalidRPCRequestError');
		});

		it('should set error message when passed an argument', async () => {
			expect(invalidRPCRequestError.message).to.eql(defaultMessage);
		});
	});

	describe('#RPCResponseAlreadySentError', () => {
		const defaultMessage = 'Response was already sent';
		let rpcResponseAlreadySentError: RPCResponseAlreadySentError;

		beforeEach(async () => {
			rpcResponseAlreadySentError = new RPCResponseAlreadySentError(
				defaultMessage,
			);
		});

		it('should create a new instance of RPCResponseAlreadySentError', async () => {
			expect(rpcResponseAlreadySentError).to.be.instanceof(
				RPCResponseAlreadySentError,
			);
		});

		it('should set error name to `RPCResponseAlreadySentError`', async () => {
			expect(rpcResponseAlreadySentError.name).to.eql(
				'ResponseAlreadySentError',
			);
		});

		it('should set error message when passed an argument', async () => {
			expect(rpcResponseAlreadySentError.message).to.eql(defaultMessage);
		});
	});

	describe('#RequestFailError', () => {
		const defaultMessage =
			'Request failed due to no peers found in peer selection';
		const errorResponseMessage = 'Invalid block id';
		const response = new Error(errorResponseMessage);
		const peerId = '127.0.0.1:4000';
		const peerVersion = '1.5.0';

		let requestFailError: RequestFailError;

		beforeEach(async () => {
			requestFailError = new RequestFailError(
				defaultMessage,
				response,
				peerId,
				peerVersion,
			);
		});

		it('should create a new instance of RequestFailError', async () => {
			expect(requestFailError).to.be.instanceof(RequestFailError);
		});

		it('should set error name to `RequestFailError`', async () => {
			expect(requestFailError.name).to.eql('RequestFailError');
		});

		it('should set error message when passed an argument', async () => {
			expect(requestFailError.message).to.eql(
				`${defaultMessage}: Peer Id: ${peerId}: Peer Version: ${peerVersion}`,
			);
		});

		it('should set response object within this custom error', async () => {
			expect(requestFailError.response)
				.to.eql(response)
				.to.have.property('message')
				.eql(errorResponseMessage);
		});
	});
});<|MERGE_RESOLUTION|>--- conflicted
+++ resolved
@@ -55,11 +55,7 @@
 
 	describe('#RPCResponseError', () => {
 		const peerId = '127.0.0.1:5001';
-<<<<<<< HEAD
-		const defaultMessage = `Error when fetching peerlist of peer with peerId: ${peerId}`;
-=======
 		const defaultMessage = `Error when fetching peerlist of peer with peer Id ${peerId}`;
->>>>>>> 03a4edfe
 		let rpcGetPeersFailed: RPCResponseError;
 
 		beforeEach(async () => {
@@ -74,11 +70,7 @@
 			expect(rpcGetPeersFailed.name).to.eql('RPCResponseError');
 		});
 
-<<<<<<< HEAD
-		it('should set error property peer ip when passed as an argument', async () => {
-=======
 		it('should set error property peer Id when passed as an argument', async () => {
->>>>>>> 03a4edfe
 			expect(rpcGetPeersFailed)
 				.and.to.have.property('peerId')
 				.which.is.eql(peerId);
