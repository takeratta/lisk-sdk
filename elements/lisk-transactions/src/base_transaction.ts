/*
 * Copyright © 2018 Lisk Foundation
 *
 * See the LICENSE file at the top-level directory of this distribution
 * for licensing information.
 *
 * Unless otherwise agreed in a custom licensing agreement with the Lisk Foundation,
 * no part of this software, including this file, may be copied, modified,
 * propagated, or distributed except according to the terms contained in the
 * LICENSE file.
 *
 * Removal or modification of this copyright notice is prohibited.
 *
 */
import * as BigNum from '@liskhq/bignum';
import {
<<<<<<< HEAD
=======
	bigNumberToBuffer,
	getAddressAndPublicKeyFromPassphrase,
>>>>>>> 2c0e936f
	getAddressFromPublicKey,
	hash,
	hexToBuffer,
	intToBuffer,
	signData,
} from '@liskhq/lisk-cryptography';
import {
	BYTESIZES,
	MAX_TRANSACTION_AMOUNT,
	UNCONFIRMED_MULTISIG_TRANSACTION_TIMEOUT,
	UNCONFIRMED_TRANSACTION_TIMEOUT,
} from './constants';
import { SignatureObject } from './create_signature_object';
import {
	convertToTransactionError,
	TransactionError,
	TransactionPendingError,
} from './errors';
import { createResponse, Status } from './response';
import { Account, TransactionJSON } from './transaction_types';
import {
	getId,
	isValidNumber,
	validateSenderIdAndPublicKey,
	validateSignature,
	validateTransactionId,
	validator,
	verifyBalance,
	verifyMultiSignatures,
	verifySecondSignature,
	verifySenderId,
	verifySenderPublicKey,
} from './utils';
import * as schemas from './utils/validation/schema';

export interface TransactionResponse {
	readonly id: string;
	readonly status: Status;
	readonly errors: ReadonlyArray<TransactionError>;
}

export interface StateStoreGetter<T> {
	get(key: string): T;
	find(func: (item: T) => boolean): T | undefined;
}

export interface StateStoreDefaultGetter<T> {
	getOrDefault(key: string): T;
}

export interface StateStoreSetter<T> {
	set(key: string, value: T): void;
}

export interface StateStore {
	readonly account: StateStoreGetter<Account> &
		StateStoreDefaultGetter<Account> &
		StateStoreSetter<Account>;
	readonly transaction: StateStoreGetter<TransactionJSON>;
}

export interface StateStoreCache<T> {
	cache(
		filterArray: ReadonlyArray<{ readonly [key: string]: string }>,
	): Promise<ReadonlyArray<T>>;
}

export interface StateStorePrepare {
	readonly account: StateStoreCache<Account>;
	readonly transaction: StateStoreCache<TransactionJSON>;
}

export enum MultisignatureStatus {
	UNKNOWN = 0,
	NONMULTISIGNATURE = 1,
	PENDING = 2,
	READY = 3,
	FAIL = 4,
}

export const ENTITY_ACCOUNT = 'account';
export const ENTITY_TRANSACTION = 'transaction';

export abstract class BaseTransaction {
	public readonly amount: BigNum;
	public readonly recipientId: string;
	public readonly blockId?: string;
	public readonly height?: number;
	public readonly relays?: number;
	public readonly confirmations?: number;
	public readonly recipientPublicKey?: string;
	public readonly signatures: string[];
	public readonly timestamp: number;
	public readonly type: number;
	public readonly containsUniqueData?: boolean;
	public readonly fee: BigNum;
	public readonly asset: object;
	public receivedAt?: Date;

	public static TYPE: number;
	public static FEE: string;

	protected _id?: string;
	protected _senderId?: string;
	protected _senderPublicKey?: string;
	protected _signature?: string;
	protected _signSignature?: string;
	protected _multisignatureStatus: MultisignatureStatus =
		MultisignatureStatus.UNKNOWN;

	protected abstract validateAsset(): ReadonlyArray<TransactionError>;
	protected abstract applyAsset(
		store: StateStore,
	): ReadonlyArray<TransactionError>;
	protected abstract undoAsset(
		store: StateStore,
	): ReadonlyArray<TransactionError>;
	protected abstract verifyAgainstTransactions(
		transactions: ReadonlyArray<TransactionJSON>,
	): ReadonlyArray<TransactionError>;
	// tslint:disable-next-line no-any
	protected abstract assetFromSync(raw: any): object | undefined;

	// tslint:disable-next-line cyclomatic-complexity
	public constructor(rawTransaction: unknown) {
		const tx = (typeof rawTransaction === 'object' && rawTransaction !== null
			? rawTransaction
			: {}) as Partial<TransactionJSON>;
		this.amount = new BigNum(
			isValidNumber(tx.amount) ? (tx.amount as string | number) : '0',
		);
		this.fee = new BigNum(
			isValidNumber(tx.fee) ? (tx.fee as string | number) : '0',
		);

		this._id = tx.id;
		this.recipientId = tx.recipientId || '';
		this.recipientPublicKey = tx.recipientPublicKey || undefined;
		this._senderPublicKey = tx.senderPublicKey || '';
		try {
			this._senderId = tx.senderId
				? tx.senderId
				: getAddressFromPublicKey(this.senderPublicKey);
		} catch (error) {
			this._senderId = '';
		}

		this._signature = tx.signature;
		this.signatures = (tx.signatures as string[]) || [];
		this._signSignature = tx.signSignature;
		this.timestamp = typeof tx.timestamp === 'number' ? tx.timestamp : 0;
		this.type =
			typeof tx.type === 'number'
				? tx.type
				: (this.constructor as typeof BaseTransaction).TYPE;

		// Additional data not related to the protocol
		this.confirmations = tx.confirmations;
		this.blockId = tx.blockId;
		this.height = tx.height;
		this.receivedAt = tx.receivedAt ? new Date(tx.receivedAt) : undefined;
		this.relays = typeof tx.relays === 'number' ? tx.relays : undefined;
		this.asset = tx.asset || {};
	}

	public get id(): string {
		if (!this._id) {
			throw new Error('id is required to be set before use');
		}

		return this._id;
	}

	public get senderId(): string {
		if (!this._senderId) {
			throw new Error('senderId is required to be set before use');
		}

		return this._senderId;
	}

	public get senderPublicKey(): string {
		if (!this._senderPublicKey) {
			throw new Error('senderPublicKey is required to be set before use');
		}

		return this._senderPublicKey;
	}

	public get signature(): string {
		if (!this._signature) {
			throw new Error('signature is required to be set before use');
		}

		return this._signature;
	}

	public get signSignature(): string | undefined {
		return this._signSignature;
	}

	public toJSON(): TransactionJSON {
		const transaction = {
			id: this.id,
			blockId: this.blockId,
			height: this.height,
			relays: this.relays,
			confirmations: this.confirmations,
			amount: this.amount.toString(),
			type: this.type,
			timestamp: this.timestamp,
			senderPublicKey: this.senderPublicKey,
			senderId: this.senderId,
			recipientId: this.recipientId,
			recipientPublicKey: this.recipientPublicKey,
			fee: this.fee.toString(),
			signature: this.signature,
			signSignature: this.signSignature ? this.signSignature : undefined,
			signatures: this.signatures,
			asset: this.assetToJSON(),
			receivedAt: this.receivedAt ? this.receivedAt.toISOString() : undefined,
		};

		return transaction;
	}

	public stringify(): string {
		return JSON.stringify(this.toJSON());
	}

	public isReady(): boolean {
		return (
			this._multisignatureStatus === MultisignatureStatus.READY ||
			this._multisignatureStatus === MultisignatureStatus.NONMULTISIGNATURE
		);
	}

	public getBytes(): Buffer {
		const transactionBytes = Buffer.concat([
			this.getBasicBytes(),
			this._signature ? hexToBuffer(this._signature) : Buffer.alloc(0),
			this._signSignature ? hexToBuffer(this._signSignature) : Buffer.alloc(0),
		]);

		return transactionBytes;
	}

	public validate(): TransactionResponse {
		const errors = [...this._validateSchema(), ...this.validateAsset()];
		if (errors.length > 0) {
			return createResponse(this.id, errors);
		}
		const transactionBytes = this.getBasicBytes();

		const {
			valid: signatureValid,
			error: verificationError,
		} = validateSignature(
			this.senderPublicKey,
			this.signature,
			transactionBytes,
			this.id,
		);

		if (!signatureValid && verificationError) {
			errors.push(verificationError);
		}

		const idError = validateTransactionId(this.id, this.getBytes());

		if (idError) {
			errors.push(idError);
		}

		if (this.type !== (this.constructor as typeof BaseTransaction).TYPE) {
			errors.push(
				new TransactionError(
					`Invalid type`,
					this.id,
					'.type',
					this.type,
					(this.constructor as typeof BaseTransaction).TYPE,
				),
			);
		}

		const feeError = this.validateFee();

		if (feeError) {
			errors.push(feeError);
		}

		return createResponse(this.id, errors);
	}

	public validateFee(): TransactionError | undefined {
		return !this.fee.eq((this.constructor as typeof BaseTransaction).FEE)
			? new TransactionError(
					`Invalid fee`,
					this.id,
					'.fee',
					this.fee.toString(),
					(this.constructor as typeof BaseTransaction).FEE.toString(),
			  )
			: undefined;
	}

	public verifyAgainstOtherTransactions(
		transactions: ReadonlyArray<TransactionJSON>,
	): TransactionResponse {
		const errors = this.verifyAgainstTransactions(transactions);

		return createResponse(this.id, errors);
	}

	public apply(store: StateStore): TransactionResponse {
		const sender = store.account.getOrDefault(this.senderId);
		const errors = this._verify(sender) as TransactionError[];

		// Verify MultiSignature
		const { errors: multiSigError } = this.processMultisignatures(store);
		if (multiSigError) {
			errors.push(...multiSigError);
		}

		const updatedBalance = new BigNum(sender.balance).sub(this.fee);
		const updatedSender = {
			...sender,
			balance: updatedBalance.toString(),
			publicKey: sender.publicKey || this.senderPublicKey,
		};
		store.account.set(updatedSender.address, updatedSender);
		const assetErrors = this.applyAsset(store);

		errors.push(...assetErrors);

		if (
			this._multisignatureStatus === MultisignatureStatus.PENDING &&
			errors.length === 1 &&
			errors[0] instanceof TransactionPendingError
		) {
			return {
				id: this.id,
				status: Status.PENDING,
				errors,
			};
		}

		return createResponse(this.id, errors);
	}

	public undo(store: StateStore): TransactionResponse {
		const sender = store.account.getOrDefault(this.senderId);
		const updatedBalance = new BigNum(sender.balance).add(this.fee);
		const updatedAccount = {
			...sender,
			balance: updatedBalance.toString(),
			publicKey: sender.publicKey || this.senderPublicKey,
		};
		const errors = updatedBalance.lte(MAX_TRANSACTION_AMOUNT)
			? []
			: [
					new TransactionError(
						'Invalid balance amount',
						this.id,
						'.balance',
						sender.balance,
						updatedBalance.toString(),
					),
			  ];
		store.account.set(updatedAccount.address, updatedAccount);
		const assetErrors = this.undoAsset(store);
		errors.push(...assetErrors);

		return createResponse(this.id, errors);
	}

	public async prepare(store: StateStorePrepare): Promise<void> {
		await store.account.cache([
			{
				address: this.senderId,
			},
		]);
	}

	public addMultisignature(
		store: StateStore,
		signatureObject: SignatureObject,
	): TransactionResponse {
		// Get the account
		const account = store.account.get(this.senderId);
		// Validate signature key belongs to account's multisignature group
		if (
			account.membersPublicKeys &&
			!account.membersPublicKeys.includes(signatureObject.publicKey)
		) {
			return createResponse(this.id, [
				new TransactionError(
					`Public Key '${
						signatureObject.publicKey
					}' is not a member for account '${account.address}'.`,
					this.id,
				),
			]);
		}

		// Check if signature is not already there
		if (this.signatures.includes(signatureObject.signature)) {
			return createResponse(this.id, [
				new TransactionError(
					`Signature '${
						signatureObject.signature
					}' already present in transaction.`,
					this.id,
				),
			]);
		}

		// Validate the signature using the signature sender and transaction details
		const { valid } = validateSignature(
			signatureObject.publicKey,
			signatureObject.signature,
			this.getBasicBytes(),
			this.id,
		);
		// If the signature is valid for the sender push it to the signatures array
		if (valid) {
			this.signatures.push(signatureObject.signature);

			return this.processMultisignatures(store);
		}
		// Else populate errors
		const errors = valid
			? []
			: [
					new TransactionError(
						`Failed to add signature '${signatureObject.signature}'.`,
						this.id,
						'.signatures',
					),
			  ];

		return createResponse(this.id, errors);
	}

	public addVerifiedMultisignature(signature: string): TransactionResponse {
		if (!this.signatures.includes(signature)) {
			this.signatures.push(signature);

			return createResponse(this.id, []);
		}

		return createResponse(this.id, [
			new TransactionError('Failed to add signature.', this.id, '.signatures'),
		]);
	}

	public processMultisignatures(store: StateStore): TransactionResponse {
		const sender = store.account.get(this.senderId);
		const transactionBytes = this.getBasicBytes();

		const { status, errors } = verifyMultiSignatures(
			this.id,
			sender,
			this.signatures,
			transactionBytes,
		);
		this._multisignatureStatus = status;
		if (this._multisignatureStatus === MultisignatureStatus.PENDING) {
			return {
				id: this.id,
				status: Status.PENDING,
				errors,
			};
		}

		return createResponse(this.id, errors);
	}

	public isExpired(date: Date = new Date()): boolean {
		if (!this.receivedAt) {
			this.receivedAt = new Date();
		}
		// tslint:disable-next-line no-magic-numbers
		const timeNow = Math.floor(date.getTime() / 1000);
		const timeOut =
			this._multisignatureStatus === MultisignatureStatus.PENDING ||
			this._multisignatureStatus === MultisignatureStatus.READY
				? UNCONFIRMED_MULTISIG_TRANSACTION_TIMEOUT
				: UNCONFIRMED_TRANSACTION_TIMEOUT;
		const timeElapsed =
			// tslint:disable-next-line no-magic-numbers
			timeNow - Math.floor(this.receivedAt.getTime() / 1000);

		return timeElapsed > timeOut;
	}

	public sign(passphrase: string, secondPassphrase?: string): void {
		const { address, publicKey } = getAddressAndPublicKeyFromPassphrase(
			passphrase,
		);

		if (this._senderId !== '' && this._senderId !== address) {
			throw new Error(
				'Transaction senderId does not match address from passphrase',
			);
		}

		if (this._senderPublicKey !== '' && this._senderPublicKey !== publicKey) {
			throw new Error(
				'Transaction senderPublicKey does not match public key from passphrase',
			);
		}

		this._senderId = address;
		this._senderPublicKey = publicKey;

		this._signature = undefined;
		this._signSignature = undefined;
		this._signature = signData(hash(this.getBytes()), passphrase);
		if (secondPassphrase) {
			this._signSignature = signData(hash(this.getBytes()), secondPassphrase);
		}
		this._id = getId(this.getBytes());
	}

	/* tslint:disable:next-line: no-any no-null-keyword */
	public fromSync(raw: any): TransactionJSON | null {
		const transactionJSON: TransactionJSON & {
			readonly requesterPublicKey: string;
			readonly [key: string]: string | number | object | null;
		} = {
			id: raw.t_id,
			height: raw.b_height,
			blockId: raw.b_id || raw.t_blockId,
			type: parseInt(raw.t_type, 10),
			timestamp: parseInt(raw.t_timestamp, 10),
			senderPublicKey: raw.t_senderPublicKey,
			requesterPublicKey: raw.t_requesterPublicKey,
			senderId: raw.t_senderId,
			recipientId: raw.t_recipientId,
			recipientPublicKey: raw.m_recipientPublicKey || null,
			amount: raw.t_amount,
			fee: raw.t_fee,
			signature: raw.t_signature,
			signSignature: raw.t_signSignature,
			signatures: raw.t_signatures ? raw.t_signatures.split(',') : [],
			confirmations: parseInt(raw.confirmations || 0, 10),
			asset: {},
		};

		const transaction = {
			...transactionJSON,
			asset: this.assetFromSync(raw) || {},
		};

		return transaction;
	}

	protected getBasicBytes(): Buffer {
		const transactionType = Buffer.alloc(BYTESIZES.TYPE, this.type);
		const transactionTimestamp = Buffer.alloc(BYTESIZES.TIMESTAMP);
		transactionTimestamp.writeIntLE(this.timestamp, 0, BYTESIZES.TIMESTAMP);

		const transactionSenderPublicKey = hexToBuffer(this.senderPublicKey);

		const transactionRecipientID = this.recipientId
			? intToBuffer(
					this.recipientId.slice(0, -1),
					BYTESIZES.RECIPIENT_ID,
			  ).slice(0, BYTESIZES.RECIPIENT_ID)
			: Buffer.alloc(BYTESIZES.RECIPIENT_ID);

		const transactionAmount = this.amount.toBuffer({
			endian: 'little',
			size: BYTESIZES.AMOUNT,
		});

		return Buffer.concat([
			transactionType,
			transactionTimestamp,
			transactionSenderPublicKey,
			transactionRecipientID,
			transactionAmount,
			this.assetToBytes(),
		]);
	}

	public assetToJSON(): object {
		return this.asset;
	}

	protected assetToBytes(): Buffer {
		/**
		 * FixMe: The following method is not sufficient enough for more sophisticated cases,
		 * i.e. properties in the asset object need to be sent always in the same right order to produce a deterministic signature.
		 *
		 * We are currently conducting a research to specify an optimal generic way of changing asset to bytes.
		 * You can expect this enhanced implementation to be included in the next releases.
		 */
		return Buffer.from(JSON.stringify(this.asset), 'utf-8');
	}

	private _verify(sender: Account): ReadonlyArray<TransactionError> {
		const secondSignatureTxBytes = Buffer.concat([
			this.getBasicBytes(),
			hexToBuffer(this.signature),
		]);

		// Verify Basic state
		return [
			verifySenderPublicKey(this.id, sender, this.senderPublicKey),
			verifySenderId(this.id, sender, this.senderId),
			verifyBalance(this.id, sender, this.fee),
			verifySecondSignature(
				this.id,
				sender,
				this.signSignature,
				secondSignatureTxBytes,
			),
		].filter(Boolean) as ReadonlyArray<TransactionError>;
	}

	private _validateSchema(): ReadonlyArray<TransactionError> {
		const transaction = this.toJSON();
		validator.validate(schemas.baseTransaction, transaction);
		const errors = convertToTransactionError(
			this.id,
			validator.errors,
		) as TransactionError[];

		if (
			!errors.find(
				(err: TransactionError) => err.dataPath === '.senderPublicKey',
			)
		) {
			// `senderPublicKey` passed format check, safely check equality to senderId
			const senderIdError = validateSenderIdAndPublicKey(
				this.id,
				this.senderId,
				this.senderPublicKey,
			);
			if (senderIdError) {
				errors.push(senderIdError);
			}
		}

		return errors;
	}
}<|MERGE_RESOLUTION|>--- conflicted
+++ resolved
@@ -14,11 +14,7 @@
  */
 import * as BigNum from '@liskhq/bignum';
 import {
-<<<<<<< HEAD
-=======
-	bigNumberToBuffer,
 	getAddressAndPublicKeyFromPassphrase,
->>>>>>> 2c0e936f
 	getAddressFromPublicKey,
 	hash,
 	hexToBuffer,
